--- conflicted
+++ resolved
@@ -7,11 +7,7 @@
       "request": "launch",
       "module": "pytest",
       "args": [
-<<<<<<< HEAD
         "${workspaceFolder}/tests/test_scedc_s3store.py"
-=======
-        "${workspaceFolder}/tests"
->>>>>>> 56212406
       ]
     },
     {
@@ -23,7 +19,6 @@
       "justMyCode": true
     },
     {
-<<<<<<< HEAD
       "name": "Python: stack",
       "type": "python",
       "request": "launch",
@@ -43,8 +38,6 @@
       "justMyCode": true
     },
     {
-=======
->>>>>>> 56212406
       "name": "Python: cross_correlate",
       "type": "python",
       "request": "launch",
@@ -53,7 +46,6 @@
         "cross_correlate",
         "--freq_norm",
         "rma",
-<<<<<<< HEAD
         "--raw_data_path",
         "${userHome}/s3tmp/scedc/2022/002",
         "--ccf_path",
@@ -70,6 +62,7 @@
       "name": "Python: S3 cross_correlate",
       "type": "python",
       "request": "launch",
+      "module": "noisepy.seis.main",
       "module": "noisepy.seis.main",
       "args": [
         "cross_correlate",
@@ -108,10 +101,6 @@
         "1",
         "--raw_data_path",
         "${userHome}/tmp/"
-=======
-        "--path",
-        "${userHome}/s3tmp/tiny"
->>>>>>> 56212406
       ],
       "console": "integratedTerminal",
       "justMyCode": true
