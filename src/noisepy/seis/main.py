import argparse
import os
import typing
from enum import Enum
<<<<<<< HEAD
=======
from glob import glob
>>>>>>> 56212406
from typing import Any, Callable, List

import obspy
from datetimerange import DateTimeRange

from .asdfstore import ASDFCCStore, ASDFRawDataStore
<<<<<<< HEAD
from .channelcatalog import CSVChannelCatalog, XMLStationChannelCatalog
from .constants import DATE_FORMAT_HELP, STATION_FILE
from .datatypes import Channel, ConfigParameters
=======
from .channelcatalog import CSVChannelCatalog, FDSNChannelCatalog
from .constants import DATE_FORMAT_HELP, STATION_FILE
from .datatypes import ConfigParameters
>>>>>>> 56212406
from .S0A_download_ASDF_MPI import download
from .S1_fft_cc_MPI import cross_correlate
from .S2_stacking import stack
from .scedc_s3store import SCEDCS3DataStore
<<<<<<< HEAD
from .utils import fs_join, get_filesystem

# Utility running the different steps from the command line. Defines the arguments for each step

=======

# Utility running the different steps from the command line. Defines the arguments for each step

default_start_date = "2016_07_01_0_0_0"  # start date of download
default_end_date = "2016_07_02_0_0_0"  # end date of download
>>>>>>> 56212406
default_data_path = "Documents/SCAL"


class Step(Enum):
    DOWNLOAD = 1
    CROSS_CORRELATE = 2
    STACK = 3
    ALL = 4


def valid_date(d: str) -> str:
    _ = obspy.UTCDateTime(d)
    return d


def initialize_fft_params(raw_dir: str) -> ConfigParameters:
    params = ConfigParameters()
<<<<<<< HEAD
    dfile = fs_join(raw_dir, "download_info.txt")
    if os.path.isfile(dfile):
        down_info = eval(open(dfile).read())  # TODO: do proper json/yaml serialization
        params.samp_freq = down_info["samp_freq"]
        params.freqmin = down_info["freqmin"]
        params.freqmax = down_info["freqmax"]
        params.start_date = down_info["start_date"]
        params.end_date = down_info["end_date"]
        params.inc_hours = down_info["inc_hours"]
        params.ncomp = down_info["ncomp"]
    return params


def get_channel_filter(sta_list: List[str]) -> Callable[[Channel], bool]:
    if len(sta_list) == 1 and sta_list[0] == "*":
        return lambda ch: True
    else:
        stations = set(sta_list)
        return lambda ch: ch.station.name in stations


def get_date_range(args) -> DateTimeRange:
    if args.start is None or args.end is None:
        return None
    return DateTimeRange(obspy.UTCDateTime(args.start).datetime, obspy.UTCDateTime(args.end).datetime)


def create_raw_store(args):
    stations = args.stations if "stations" in args else []
    xml_path = args.xml_path if "xml_path" in args else None
    raw_dir = args.raw_data_path

    fs = get_filesystem(raw_dir)

    def count(pat):
        return len(fs.glob(fs_join(raw_dir, pat)))
=======
    dfile = os.path.join(raw_dir, "download_info.json")
    down_info = eval(open(dfile).read())  # TODO: do proper json/yaml serialization
    params.samp_freq = down_info["samp_freq"]
    params.freqmin = down_info["freqmin"]
    params.freqmax = down_info["freqmax"]
    params.start_date = down_info["start_date"]
    params.end_date = down_info["end_date"]
    params.inc_hours = down_info["inc_hours"]
    params.ncomp = down_info["ncomp"]
    return params


def create_raw_store(raw_dir: str):
    def count(pat):
        return len(glob(os.path.join(raw_dir, pat)))
>>>>>>> 56212406

    # Use heuristics around which store to use by the files present
    if count("*.h5") > 0:
        return ASDFRawDataStore(raw_dir)
    else:
<<<<<<< HEAD
        # assert count("*.ms") > 0 or count("*.sac") > 0, f"Can not find any .h5, .ms or .sac files in {raw_dir}"
        if xml_path is not None:
            catalog = XMLStationChannelCatalog(xml_path)
        elif os.path.isfile(os.path.join(raw_dir, STATION_FILE)):
            catalog = CSVChannelCatalog(raw_dir)
        else:
            raise ValueError(f"Either an --xml_path argument or a {STATION_FILE} must be provided")

        date_range = get_date_range(args)
        return SCEDCS3DataStore(raw_dir, catalog, get_channel_filter(stations), date_range)


def main(args: typing.Any):
    raw_dir = args.raw_data_path

    def run_cross_correlation():
        ccf_dir = args.ccf_path
        fft_params = initialize_fft_params(raw_dir)
        fft_params.freq_norm = args.freq_norm
        cc_store = ASDFCCStore(ccf_dir)
        raw_store = create_raw_store(args)
        cross_correlate(raw_store, fft_params, cc_store)

    def run_download():
        params = ConfigParameters()
        params.start_date = args.start
        params.end_date = args.end
        params.inc_hours = args.inc_hours
        download(args.raw_data_path, args.channels, args.stations, params)

=======
        assert count("*.ms") > 0 or count("*.sac") > 0, f"Can not find any .h5, .ms or .sac files in {raw_dir}"
        catalog = (
            CSVChannelCatalog(raw_dir)
            if os.path.isfile(os.path.join(raw_dir, STATION_FILE))
            else FDSNChannelCatalog("SCEDC", os.path.join(os.getcwd(), "noisepy_cache"))
        )
        return SCEDCS3DataStore(raw_dir, catalog)


def main(args: typing.Any):
    def run_cross_correlation():
        raw_dir = os.path.join(args.path, "RAW_DATA")
        ccf_dir = os.path.join(args.path, "CCF")
        fft_params = initialize_fft_params(raw_dir)

        fft_params.freq_norm = args.freq_norm
        cc_store = ASDFCCStore(ccf_dir)
        raw_store = create_raw_store(raw_dir)
        cross_correlate(raw_store, fft_params, cc_store)

>>>>>>> 56212406
    if args.step == Step.DOWNLOAD:
        run_download()
    if args.step == Step.CROSS_CORRELATE:
        run_cross_correlation()
    if args.step == Step.STACK:
<<<<<<< HEAD
        raw_store = create_raw_store(args)
        stack(raw_store.get_station_list(), args.ccf_path, args.stack_path, args.method)
    if args.step == Step.ALL:
        run_download()
        run_cross_correlation()
        raw_store = create_raw_store(args)
        stack(raw_store.get_station_list(), args.ccf_path, args.stack_path, args.method)


def add_date_args(parser, required):
    parser.add_argument(
        "--start",
        type=valid_date,
        required=required,
        help="Start date in the format: " + DATE_FORMAT_HELP,
=======
        stack(args.path, args.method)
    if args.step == Step.ALL:
        download(
            args.path,
            args.channels,
            args.stations,
            [args.start],
            [args.end],
            args.inc_hours,
        )
        run_cross_correlation()
        stack(args.path, args.method)


def add_download_args(down_parser: argparse.ArgumentParser):
    down_parser.add_argument(
        "--start",
        type=valid_date,
        required=True,
        help="Start date in the format: " + DATE_FORMAT_HELP,
        default=default_start_date,
>>>>>>> 56212406
    )
    parser.add_argument(
        "--end",
        type=valid_date,
<<<<<<< HEAD
        required=required,
        help="End date in the format: " + DATE_FORMAT_HELP,
=======
        required=True,
        help="End date in the format: " + DATE_FORMAT_HELP,
        default=default_end_date,
    )
    down_parser.add_argument(
        "--stations",
        type=lambda s: s.split(","),
        help="Comma separated list of stations or '*' for all",
        default="*",
>>>>>>> 56212406
    )


def add_download_args(down_parser: argparse.ArgumentParser):
    down_parser.add_argument(
        "--channels",
        type=lambda s: s.split(","),
        help="Comma separated list of channels",
        default="BHE,BHN,BHZ",
    )
    down_parser.add_argument("--inc_hours", type=int, default=24, help="Time increment size (hrs)")


<<<<<<< HEAD
def add_stations_arg(parser: argparse.ArgumentParser):
    parser.add_argument(
        "--stations",
        type=lambda s: s.split(","),
        help="Comma separated list of stations or '*' for all",
        default="*",
    )


def add_path(parser, prefix: str):
    parser.add_argument(
        f"--{prefix}_path",
        type=str,
        default=os.path.join(os.path.join(os.path.expanduser("~"), default_data_path), prefix.upper()),
        help=f"Directory for {prefix} data",
    )


def add_paths(parser, types: List[str]):
    for t in types:
        add_path(parser, t)


def add_cc_args(parser):
    parser.add_argument("--freq_norm", choices=["rma", "no", "phase_only"], default="rma")
    parser.add_argument("--xml_path", required=False, default=None)
=======
def add_path(parser):
    parser.add_argument(
        "--path",
        type=str,
        default=os.path.join(os.path.expanduser("~"), default_data_path),
        help="Working directory",
    )


def add_cc_args(parser):
    parser.add_argument("--freq_norm", choices=["rma", "no", "phase_only"], default="rma")
>>>>>>> 56212406


def add_stack_args(parser):
    parser.add_argument(
        "--method",
        type=str,
        required=True,
        choices=[
            "linear",
            "pws",
            "robust",
            "nroot",
            "selective",
            "auto_covariance",
            "all",
        ],
        help="Stacking method",
    )


def make_step_parser(subparsers: Any, step: Step, parser_config_funcs: List[Callable[[argparse.ArgumentParser], None]]):
    parser = subparsers.add_parser(
        step.name.lower(),
        formatter_class=argparse.ArgumentDefaultsHelpFormatter,
    )
    for config_fn in parser_config_funcs:
        config_fn(parser)


def main_cli():
    parser = argparse.ArgumentParser()
    subparsers = parser.add_subparsers(dest="step", required=True)
<<<<<<< HEAD
    make_step_parser(
        subparsers,
        Step.DOWNLOAD,
        [lambda p: add_paths(p, ["raw_data"]), add_download_args, add_stations_arg, lambda p: add_date_args(p, True)],
    )
    make_step_parser(
        subparsers,
        Step.CROSS_CORRELATE,
        [lambda p: add_paths(p, ["raw_data", "ccf"]), add_cc_args, add_stations_arg, lambda p: add_date_args(p, False)],
    )
    make_step_parser(subparsers, Step.STACK, [lambda p: add_paths(p, ["raw_data", "stack", "ccf"]), add_stack_args])
    make_step_parser(
        subparsers,
        Step.ALL,
        [
            lambda p: add_paths(p, ["raw_data", "ccf", "stack"]),
            add_download_args,
            add_cc_args,
            add_stack_args,
            add_stations_arg,
        ],
    )
=======
    make_step_parser(subparsers, Step.DOWNLOAD, [add_path, add_download_args])
    make_step_parser(subparsers, Step.CROSS_CORRELATE, [add_path, add_cc_args])
    make_step_parser(subparsers, Step.STACK, [add_path, add_stack_args])
    make_step_parser(subparsers, Step.ALL, [add_path, add_download_args, add_cc_args, add_stack_args])
>>>>>>> 56212406

    args = parser.parse_args()
    args.step = Step[args.step.upper()]
    main(args)


if __name__ == "__main__":
    main_cli()<|MERGE_RESOLUTION|>--- conflicted
+++ resolved
@@ -2,41 +2,23 @@
 import os
 import typing
 from enum import Enum
-<<<<<<< HEAD
-=======
-from glob import glob
->>>>>>> 56212406
 from typing import Any, Callable, List
 
 import obspy
 from datetimerange import DateTimeRange
 
 from .asdfstore import ASDFCCStore, ASDFRawDataStore
-<<<<<<< HEAD
 from .channelcatalog import CSVChannelCatalog, XMLStationChannelCatalog
 from .constants import DATE_FORMAT_HELP, STATION_FILE
 from .datatypes import Channel, ConfigParameters
-=======
-from .channelcatalog import CSVChannelCatalog, FDSNChannelCatalog
-from .constants import DATE_FORMAT_HELP, STATION_FILE
-from .datatypes import ConfigParameters
->>>>>>> 56212406
 from .S0A_download_ASDF_MPI import download
 from .S1_fft_cc_MPI import cross_correlate
 from .S2_stacking import stack
 from .scedc_s3store import SCEDCS3DataStore
-<<<<<<< HEAD
 from .utils import fs_join, get_filesystem
 
 # Utility running the different steps from the command line. Defines the arguments for each step
 
-=======
-
-# Utility running the different steps from the command line. Defines the arguments for each step
-
-default_start_date = "2016_07_01_0_0_0"  # start date of download
-default_end_date = "2016_07_02_0_0_0"  # end date of download
->>>>>>> 56212406
 default_data_path = "Documents/SCAL"
 
 
@@ -45,6 +27,7 @@
     CROSS_CORRELATE = 2
     STACK = 3
     ALL = 4
+    ALL = 4
 
 
 def valid_date(d: str) -> str:
@@ -54,7 +37,6 @@
 
 def initialize_fft_params(raw_dir: str) -> ConfigParameters:
     params = ConfigParameters()
-<<<<<<< HEAD
     dfile = fs_join(raw_dir, "download_info.txt")
     if os.path.isfile(dfile):
         down_info = eval(open(dfile).read())  # TODO: do proper json/yaml serialization
@@ -91,29 +73,11 @@
 
     def count(pat):
         return len(fs.glob(fs_join(raw_dir, pat)))
-=======
-    dfile = os.path.join(raw_dir, "download_info.json")
-    down_info = eval(open(dfile).read())  # TODO: do proper json/yaml serialization
-    params.samp_freq = down_info["samp_freq"]
-    params.freqmin = down_info["freqmin"]
-    params.freqmax = down_info["freqmax"]
-    params.start_date = down_info["start_date"]
-    params.end_date = down_info["end_date"]
-    params.inc_hours = down_info["inc_hours"]
-    params.ncomp = down_info["ncomp"]
-    return params
-
-
-def create_raw_store(raw_dir: str):
-    def count(pat):
-        return len(glob(os.path.join(raw_dir, pat)))
->>>>>>> 56212406
 
     # Use heuristics around which store to use by the files present
     if count("*.h5") > 0:
         return ASDFRawDataStore(raw_dir)
     else:
-<<<<<<< HEAD
         # assert count("*.ms") > 0 or count("*.sac") > 0, f"Can not find any .h5, .ms or .sac files in {raw_dir}"
         if xml_path is not None:
             catalog = XMLStationChannelCatalog(xml_path)
@@ -144,34 +108,12 @@
         params.inc_hours = args.inc_hours
         download(args.raw_data_path, args.channels, args.stations, params)
 
-=======
-        assert count("*.ms") > 0 or count("*.sac") > 0, f"Can not find any .h5, .ms or .sac files in {raw_dir}"
-        catalog = (
-            CSVChannelCatalog(raw_dir)
-            if os.path.isfile(os.path.join(raw_dir, STATION_FILE))
-            else FDSNChannelCatalog("SCEDC", os.path.join(os.getcwd(), "noisepy_cache"))
-        )
-        return SCEDCS3DataStore(raw_dir, catalog)
-
-
-def main(args: typing.Any):
-    def run_cross_correlation():
-        raw_dir = os.path.join(args.path, "RAW_DATA")
-        ccf_dir = os.path.join(args.path, "CCF")
-        fft_params = initialize_fft_params(raw_dir)
-
-        fft_params.freq_norm = args.freq_norm
-        cc_store = ASDFCCStore(ccf_dir)
-        raw_store = create_raw_store(raw_dir)
-        cross_correlate(raw_store, fft_params, cc_store)
-
->>>>>>> 56212406
     if args.step == Step.DOWNLOAD:
         run_download()
     if args.step == Step.CROSS_CORRELATE:
         run_cross_correlation()
+        run_cross_correlation()
     if args.step == Step.STACK:
-<<<<<<< HEAD
         raw_store = create_raw_store(args)
         stack(raw_store.get_station_list(), args.ccf_path, args.stack_path, args.method)
     if args.step == Step.ALL:
@@ -187,47 +129,12 @@
         type=valid_date,
         required=required,
         help="Start date in the format: " + DATE_FORMAT_HELP,
-=======
-        stack(args.path, args.method)
-    if args.step == Step.ALL:
-        download(
-            args.path,
-            args.channels,
-            args.stations,
-            [args.start],
-            [args.end],
-            args.inc_hours,
-        )
-        run_cross_correlation()
-        stack(args.path, args.method)
-
-
-def add_download_args(down_parser: argparse.ArgumentParser):
-    down_parser.add_argument(
-        "--start",
-        type=valid_date,
-        required=True,
-        help="Start date in the format: " + DATE_FORMAT_HELP,
-        default=default_start_date,
->>>>>>> 56212406
     )
     parser.add_argument(
         "--end",
         type=valid_date,
-<<<<<<< HEAD
         required=required,
         help="End date in the format: " + DATE_FORMAT_HELP,
-=======
-        required=True,
-        help="End date in the format: " + DATE_FORMAT_HELP,
-        default=default_end_date,
-    )
-    down_parser.add_argument(
-        "--stations",
-        type=lambda s: s.split(","),
-        help="Comma separated list of stations or '*' for all",
-        default="*",
->>>>>>> 56212406
     )
 
 
@@ -241,7 +148,6 @@
     down_parser.add_argument("--inc_hours", type=int, default=24, help="Time increment size (hrs)")
 
 
-<<<<<<< HEAD
 def add_stations_arg(parser: argparse.ArgumentParser):
     parser.add_argument(
         "--stations",
@@ -268,19 +174,6 @@
 def add_cc_args(parser):
     parser.add_argument("--freq_norm", choices=["rma", "no", "phase_only"], default="rma")
     parser.add_argument("--xml_path", required=False, default=None)
-=======
-def add_path(parser):
-    parser.add_argument(
-        "--path",
-        type=str,
-        default=os.path.join(os.path.expanduser("~"), default_data_path),
-        help="Working directory",
-    )
-
-
-def add_cc_args(parser):
-    parser.add_argument("--freq_norm", choices=["rma", "no", "phase_only"], default="rma")
->>>>>>> 56212406
 
 
 def add_stack_args(parser):
@@ -313,7 +206,6 @@
 def main_cli():
     parser = argparse.ArgumentParser()
     subparsers = parser.add_subparsers(dest="step", required=True)
-<<<<<<< HEAD
     make_step_parser(
         subparsers,
         Step.DOWNLOAD,
@@ -336,12 +228,6 @@
             add_stations_arg,
         ],
     )
-=======
-    make_step_parser(subparsers, Step.DOWNLOAD, [add_path, add_download_args])
-    make_step_parser(subparsers, Step.CROSS_CORRELATE, [add_path, add_cc_args])
-    make_step_parser(subparsers, Step.STACK, [add_path, add_stack_args])
-    make_step_parser(subparsers, Step.ALL, [add_path, add_download_args, add_cc_args, add_stack_args])
->>>>>>> 56212406
 
     args = parser.parse_args()
     args.step = Step[args.step.upper()]
