--- conflicted
+++ resolved
@@ -74,12 +74,8 @@
             raise Exception(f"The XML Station file directory '{xmlpath}' doesn't exist")
 
     def get_inventory(self, timespan: DateTimeRange, station: Station) -> obspy.Inventory:
-<<<<<<< HEAD
-        xmlfile = fs_join(self.xmlpath, f"{station.network}.{station.name}.xml")
-=======
         file_name = self.path_format.format(network=station.network, name=station.name)
         xmlfile = fs_join(self.xmlpath, file_name)
->>>>>>> 10bcf9b3
         return self._get_inventory_from_file(xmlfile)
 
     @lru_cache
