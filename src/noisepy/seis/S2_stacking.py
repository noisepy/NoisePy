import glob
import logging
import os
import sys
import time
from typing import List

import numpy as np
import pandas as pd
import pyasdf
from mpi4py import MPI

from . import noise_module

logger = logging.getLogger(__name__)
if not sys.warnoptions:
    import warnings

    warnings.simplefilter("ignore")

"""
Stacking script of NoisePy to:
    1) load cross-correlation data for sub-stacking (if needed) and all-time average;
    2) stack data with either linear or phase weighted stacking (pws) methods (or both);
    3) save outputs in ASDF or SAC format depend on user's choice (for latter option, find the script of write_sac
       in the folder of application_modules;
    4) rotate from a E-N-Z to R-T-Z system if needed.

Authors: Chengxin Jiang (chengxin_jiang@fas.harvard.edu)
         Marine Denolle (mdenolle@fas.harvard.edu)

NOTE:
    0. MOST occasions you just need to change parameters followed with detailed explanations to run the script.
    1. assuming 3 components are E-N-Z
    2. auto-correlation is not kept in the stacking due to the fact that it has only 6 cross-component.
    this tends to mess up the orders of matrix that stores the CCFs data
"""

tt0 = time.time()

########################################
# #######PARAMETER SECTION##############
########################################


# define new stacking para
keep_substack = False  # keep all sub-stacks in final ASDF file

# new rotation para
rotation = True  # rotation from E-N-Z to R-T-Z
correction = False  # angle correction due to mis-orientation

# maximum memory allowed per core in GB
MAX_MEM = 4.0


# TODO: make stack_method an enum
def stack(sta: List[str], ccf_dir: str, stack_dir: str, stack_method: str):
    if rotation and correction:
        corrfile = os.path.join(ccf_dir, "../meso_angles.txt")  # csv file containing angle info to be corrected
        locs = pd.read_csv(corrfile)
    else:
        locs = []

    ##################################################
    # we expect no parameters need to be changed below

    # load fc_para parameters from Step1
    fc_metadata = os.path.join(ccf_dir, "fft_cc_data.txt")
    fc_para = eval(open(fc_metadata).read())
    ncomp = fc_para["ncomp"]
    samp_freq = fc_para["samp_freq"]
    start_date = fc_para["start_date"]
    end_date = fc_para["end_date"]
    inc_hours = fc_para["inc_hours"]
    cc_len = fc_para["cc_len"]
    step = fc_para["step"]
    maxlag = fc_para["maxlag"]
    substack = fc_para["substack"]
    substack_len = fc_para["substack_len"]

    # cross component info
    if ncomp == 1:
        enz_system = ["ZZ"]
    else:
        enz_system = ["EE", "EN", "EZ", "NE", "NN", "NZ", "ZE", "ZN", "ZZ"]

    rtz_components = ["ZR", "ZT", "ZZ", "RR", "RT", "RZ", "TR", "TT", "TZ"]

    # make a dictionary to store all variables: also for later cc
    stack_para = {
        "samp_freq": samp_freq,
        "cc_len": cc_len,
        "step": step,
        "stack_dir": stack_dir,
        "start_date": start_date,
        "end_date": end_date,
        "inc_hours": inc_hours,
        "substack": substack,
        "substack_len": substack_len,
        "maxlag": maxlag,
        "keep_substack": keep_substack,
        "stack_method": stack_method,
        "rotation": rotation,
        "correction": correction,
    }
    # save fft metadata for future reference
    stack_metadata = os.path.join(stack_dir, "stack_data.txt")

    #######################################
    # #########PROCESSING SECTION##########
    #######################################

    # --------MPI---------
    comm = MPI.COMM_WORLD
    rank = comm.Get_rank()
    size = comm.Get_size()

    if rank == 0:
        if not os.path.isdir(stack_dir):
            os.mkdir(stack_dir)
        # save metadata
        fout = open(stack_metadata, "w")
        fout.write(str(stack_para))
        fout.close()

        # cross-correlation files
<<<<<<< HEAD
        ccfiles = sorted(glob.glob(os.path.join(ccf_dir, "*.h5")))
        logger.debug(ccfiles)
=======
        ccfiles = sorted(glob.glob(os.path.join(CCFDIR, "*.h5")))
        logger.debug(ccfiles)

        # load station info
        tlocs = pd.read_csv(locations)
        sta = sorted(np.unique(tlocs["network"] + "." + tlocs["station"]))

        # Check if number of stations is less than or equal to 2
        if len(sta) <= 2:
            raise ValueError("Error: Number of stations is less than or equal to 2.")
>>>>>>> 56212406

        for ii in range(len(sta)):
            tmp = os.path.join(stack_dir, sta[ii])
            if not os.path.isdir(tmp):
                os.mkdir(tmp)

        # station-pairs
        pairs_all = []
        for ii in range(len(sta) - 1):
            for jj in range(ii, len(sta)):
                pairs_all.append(sta[ii] + "_" + sta[jj])

        splits = len(pairs_all)
        if len(ccfiles) == 0 or splits == 0:
            raise IOError("Abort! no available CCF data for stacking")

    else:
        splits, ccfiles, pairs_all = [None for _ in range(3)]

    # broadcast the variables
    splits = comm.bcast(splits, root=0)
    ccfiles = comm.bcast(ccfiles, root=0)
    pairs_all = comm.bcast(pairs_all, root=0)

    # MPI loop: loop through each user-defined time chunck
    for ipair in range(rank, splits, size):
        t0 = time.time()

        logger.debug("%dth path for station-pair %s" % (ipair, pairs_all[ipair]))
        # source folder
        ttr = pairs_all[ipair].split("_")
        snet, ssta = ttr[0].split(".")
        rnet, rsta = ttr[1].split(".")
        idir = ttr[0]

        # check if it is auto-correlation
        if ssta == rsta and snet == rnet:
            fauto = 1
        else:
            fauto = 0

        # continue when file is done: TODO: Remove this and use a Store.contains() function.
<<<<<<< HEAD
        toutfn = os.path.join(stack_dir, idir + "/" + pairs_all[ipair] + ".tmp")
=======
        toutfn = os.path.join(STACKDIR, idir + "/" + pairs_all[ipair] + ".tmp")
>>>>>>> 56212406
        if os.path.isfile(toutfn):
            continue

        # crude estimation on memory needs (assume float32)
        nccomp = ncomp * ncomp
        num_chunck = len(ccfiles) * nccomp
        num_segmts = 1
        if substack:  # things are difference when do substack
            if substack_len == cc_len:
                num_segmts = int(np.floor((inc_hours * 3600 - cc_len) / step))
            else:
                num_segmts = int(inc_hours / (substack_len / 3600))
        npts_segmt = int(2 * maxlag * samp_freq) + 1
        memory_size = num_chunck * num_segmts * npts_segmt * 4 / 1024**3

        if memory_size > MAX_MEM:
            raise ValueError(
                "Require %5.3fG memory but only %5.3fG provided)! Cannot load cc data all once!"
                % (memory_size, MAX_MEM)
            )
        logger.debug("Good on memory (need %5.2f G and %s G provided)!" % (memory_size, MAX_MEM))
        # allocate array to store fft data/info
        cc_array = np.zeros((num_chunck * num_segmts, npts_segmt), dtype=np.float32)
        cc_time = np.zeros(num_chunck * num_segmts, dtype=np.float32)
        cc_ngood = np.zeros(num_chunck * num_segmts, dtype=np.int16)
        cc_comp = np.chararray(num_chunck * num_segmts, itemsize=2, unicode=True)

        # loop through all time-chuncks
        iseg = 0
        dtype = pairs_all[ipair]
        for ifile in ccfiles:
            # load the data from daily compilation
            ds = pyasdf.ASDFDataSet(ifile, mpi=False, mode="r")
            try:
                path_list = ds.auxiliary_data[dtype].list()
                tparameters = ds.auxiliary_data[dtype][path_list[0]].parameters
            except Exception:
                logger.debug("continue! no pair of %s in %s" % (dtype, ifile))
                continue
            logger.debug(f"path_list for {dtype}: {path_list}")
            # seperate auto and cross-correlation
            if fauto == 1:
                if ncomp == 3 and len(path_list) < 6:
                    logger.warning(
                        "continue! not enough cross components for auto-correlation %s in %s" % (dtype, ifile)
                    )
                    continue
            else:
                if ncomp == 3 and len(path_list) < 9:
                    logger.warning(
                        "continue! not enough cross components for cross-correlation %s in %s" % (dtype, ifile)
                    )
                    continue

            if len(path_list) > 9:
                raise ValueError("more than 9 cross-component exists for %s %s! please double check" % (ifile, dtype))

            # load the 9-component data, which is in order in the ASDF
            for tpath in path_list:
                cmp1 = tpath.split("_")[0]
                cmp2 = tpath.split("_")[1]
                tcmp1 = cmp1[-1]
                tcmp2 = cmp2[-1]

                # read data and parameter matrix
                tdata = ds.auxiliary_data[dtype][tpath].data[:]
                ttime = ds.auxiliary_data[dtype][tpath].parameters["time"]
                tgood = ds.auxiliary_data[dtype][tpath].parameters["ngood"]
                if substack:
                    for ii in range(tdata.shape[0]):
                        cc_array[iseg] = tdata[ii]
                        cc_time[iseg] = ttime[ii]
                        cc_ngood[iseg] = tgood[ii]
                        cc_comp[iseg] = tcmp1 + tcmp2
                        iseg += 1
                else:
                    cc_array[iseg] = tdata
                    cc_time[iseg] = ttime
                    cc_ngood[iseg] = tgood
                    cc_comp[iseg] = tcmp1 + tcmp2
                    iseg += 1

        t1 = time.time()
        logger.debug("loading CCF data takes %6.2fs" % (t1 - t0))

        # continue when there is no data or for auto-correlation
        if iseg <= 1 and fauto == 1:
            continue
        outfn = pairs_all[ipair] + ".h5"
        logger.debug("ready to output to %s" % (outfn))

        # matrix used for rotation
        if rotation:
            bigstack = np.zeros(shape=(9, npts_segmt), dtype=np.float32)
        if stack_method == "all":
            bigstack1 = np.zeros(shape=(9, npts_segmt), dtype=np.float32)
            bigstack2 = np.zeros(shape=(9, npts_segmt), dtype=np.float32)

        # loop through cross-component for stacking
        iflag = 1
        for icomp in range(nccomp):
            comp = enz_system[icomp]
<<<<<<< HEAD
            indx = np.where(cc_comp.lower() == comp.lower())[0]
=======
            indx = np.where(cc_comp == comp)[0]
>>>>>>> 56212406
            logger.debug(f"index to find the comp: {indx}")

            # jump if there are not enough data
            if len(indx) < 2:
                iflag = 0
                break

<<<<<<< HEAD
            stack_h5 = os.path.join(stack_dir, idir + "/" + outfn)
=======
            stack_h5 = os.path.join(STACKDIR, idir + "/" + outfn)
>>>>>>> 56212406
            logger.debug(f"h5 stack path: {stack_h5}")
            # output stacked data
            (
                cc_final,
                ngood_final,
                stamps_final,
                allstacks1,
                allstacks2,
                allstacks3,
                nstacks,
            ) = noise_module.stacking(cc_array[indx], cc_time[indx], cc_ngood[indx], stack_para)
            logger.debug(f"after stacking nstacks: {nstacks}")
            if not len(allstacks1):
                continue
            if rotation:
                bigstack[icomp] = allstacks1
                if stack_method == "all":
                    bigstack1[icomp] = allstacks2
                    bigstack2[icomp] = allstacks3

            # write stacked data into ASDF file
            with pyasdf.ASDFDataSet(stack_h5, mpi=False) as ds:
                tparameters["time"] = stamps_final[0]
                tparameters["ngood"] = nstacks
                if stack_method != "all":
                    data_type = "Allstack_" + stack_method
                    ds.add_auxiliary_data(
                        data=allstacks1,
                        data_type=data_type,
                        path=comp,
                        parameters=tparameters,
                    )
                else:
                    ds.add_auxiliary_data(
                        data=allstacks1,
                        data_type="Allstack_linear",
                        path=comp,
                        parameters=tparameters,
                    )
                    ds.add_auxiliary_data(
                        data=allstacks2,
                        data_type="Allstack_pws",
                        path=comp,
                        parameters=tparameters,
                    )
                    ds.add_auxiliary_data(
                        data=allstacks3,
                        data_type="Allstack_robust",
                        path=comp,
                        parameters=tparameters,
                    )
            # keep a track of all sub-stacked data from S1
            if keep_substack:
                for ii in range(cc_final.shape[0]):
                    with pyasdf.ASDFDataSet(stack_h5, mpi=False) as ds:
                        tparameters["time"] = stamps_final[ii]
                        tparameters["ngood"] = ngood_final[ii]
                        data_type = "T" + str(int(stamps_final[ii]))
                        ds.add_auxiliary_data(
                            data=cc_final[ii],
                            data_type=data_type,
                            path=comp,
                            parameters=tparameters,
                        )

            t3 = time.time()
            logger.debug("takes %6.2fs to stack one component with %s stacking method" % (t3 - t1, stack_method))

        # do rotation if needed
        if rotation and iflag:
            if np.all(bigstack == 0):
                continue
            tparameters["station_source"] = ssta
            tparameters["station_receiver"] = rsta
            if stack_method != "all":
                bigstack_rotated = noise_module.rotation(bigstack, tparameters, locs)

                # write to file
                for icomp in range(nccomp):
                    comp = rtz_components[icomp]
                    tparameters["time"] = stamps_final[0]
                    tparameters["ngood"] = nstacks
                    data_type = "Allstack_" + stack_method
                    with pyasdf.ASDFDataSet(stack_h5, mpi=False) as ds2:
                        ds2.add_auxiliary_data(
                            data=bigstack_rotated[icomp],
                            data_type=data_type,
                            path=comp,
                            parameters=tparameters,
                        )
            else:
                bigstack_rotated = noise_module.rotation(bigstack, tparameters, locs)
                bigstack_rotated1 = noise_module.rotation(bigstack1, tparameters, locs)
                bigstack_rotated2 = noise_module.rotation(bigstack2, tparameters, locs)

                # write to file
                for icomp in range(nccomp):
                    comp = rtz_components[icomp]
                    tparameters["time"] = stamps_final[0]
                    tparameters["ngood"] = nstacks
                    with pyasdf.ASDFDataSet(stack_h5, mpi=False) as ds2:
                        ds2.add_auxiliary_data(
                            data=bigstack_rotated[icomp],
                            data_type="Allstack_linear",
                            path=comp,
                            parameters=tparameters,
                        )
                        ds2.add_auxiliary_data(
                            data=bigstack_rotated1[icomp],
                            data_type="Allstack_pws",
                            path=comp,
                            parameters=tparameters,
                        )
                        ds2.add_auxiliary_data(
                            data=bigstack_rotated2[icomp],
                            data_type="Allstack_robust",
                            path=comp,
                            parameters=tparameters,
                        )

        t4 = time.time()
        logger.debug("takes %6.2fs to stack/rotate all station pairs %s" % (t4 - t1, pairs_all[ipair]))

        # write file stamps
        ftmp = open(toutfn, "w")
        ftmp.write("done")
        ftmp.close()

    tt1 = time.time()
    logger.info("it takes %6.2fs to process step 2 in total" % (tt1 - tt0))
    comm.barrier()


# Point people to new entry point:
if __name__ == "__main__":
    print("Please see:\n\npython noisepy.py stack --help\n")<|MERGE_RESOLUTION|>--- conflicted
+++ resolved
@@ -12,6 +12,7 @@
 
 from . import noise_module
 
+logger = logging.getLogger(__name__)
 logger = logging.getLogger(__name__)
 if not sys.warnoptions:
     import warnings
@@ -125,21 +126,8 @@
         fout.close()
 
         # cross-correlation files
-<<<<<<< HEAD
         ccfiles = sorted(glob.glob(os.path.join(ccf_dir, "*.h5")))
         logger.debug(ccfiles)
-=======
-        ccfiles = sorted(glob.glob(os.path.join(CCFDIR, "*.h5")))
-        logger.debug(ccfiles)
-
-        # load station info
-        tlocs = pd.read_csv(locations)
-        sta = sorted(np.unique(tlocs["network"] + "." + tlocs["station"]))
-
-        # Check if number of stations is less than or equal to 2
-        if len(sta) <= 2:
-            raise ValueError("Error: Number of stations is less than or equal to 2.")
->>>>>>> 56212406
 
         for ii in range(len(sta)):
             tmp = os.path.join(stack_dir, sta[ii])
@@ -168,6 +156,7 @@
     for ipair in range(rank, splits, size):
         t0 = time.time()
 
+        logger.debug("%dth path for station-pair %s" % (ipair, pairs_all[ipair]))
         logger.debug("%dth path for station-pair %s" % (ipair, pairs_all[ipair]))
         # source folder
         ttr = pairs_all[ipair].split("_")
@@ -182,11 +171,7 @@
             fauto = 0
 
         # continue when file is done: TODO: Remove this and use a Store.contains() function.
-<<<<<<< HEAD
         toutfn = os.path.join(stack_dir, idir + "/" + pairs_all[ipair] + ".tmp")
-=======
-        toutfn = os.path.join(STACKDIR, idir + "/" + pairs_all[ipair] + ".tmp")
->>>>>>> 56212406
         if os.path.isfile(toutfn):
             continue
 
@@ -208,6 +193,7 @@
                 % (memory_size, MAX_MEM)
             )
         logger.debug("Good on memory (need %5.2f G and %s G provided)!" % (memory_size, MAX_MEM))
+        logger.debug("Good on memory (need %5.2f G and %s G provided)!" % (memory_size, MAX_MEM))
         # allocate array to store fft data/info
         cc_array = np.zeros((num_chunck * num_segmts, npts_segmt), dtype=np.float32)
         cc_time = np.zeros(num_chunck * num_segmts, dtype=np.float32)
@@ -225,7 +211,9 @@
                 tparameters = ds.auxiliary_data[dtype][path_list[0]].parameters
             except Exception:
                 logger.debug("continue! no pair of %s in %s" % (dtype, ifile))
+                logger.debug("continue! no pair of %s in %s" % (dtype, ifile))
                 continue
+            logger.debug(f"path_list for {dtype}: {path_list}")
             logger.debug(f"path_list for {dtype}: {path_list}")
             # seperate auto and cross-correlation
             if fauto == 1:
@@ -233,9 +221,15 @@
                     logger.warning(
                         "continue! not enough cross components for auto-correlation %s in %s" % (dtype, ifile)
                     )
+                    logger.warning(
+                        "continue! not enough cross components for auto-correlation %s in %s" % (dtype, ifile)
+                    )
                     continue
             else:
                 if ncomp == 3 and len(path_list) < 9:
+                    logger.warning(
+                        "continue! not enough cross components for cross-correlation %s in %s" % (dtype, ifile)
+                    )
                     logger.warning(
                         "continue! not enough cross components for cross-correlation %s in %s" % (dtype, ifile)
                     )
@@ -271,11 +265,13 @@
 
         t1 = time.time()
         logger.debug("loading CCF data takes %6.2fs" % (t1 - t0))
+        logger.debug("loading CCF data takes %6.2fs" % (t1 - t0))
 
         # continue when there is no data or for auto-correlation
         if iseg <= 1 and fauto == 1:
             continue
         outfn = pairs_all[ipair] + ".h5"
+        logger.debug("ready to output to %s" % (outfn))
         logger.debug("ready to output to %s" % (outfn))
 
         # matrix used for rotation
@@ -289,11 +285,7 @@
         iflag = 1
         for icomp in range(nccomp):
             comp = enz_system[icomp]
-<<<<<<< HEAD
             indx = np.where(cc_comp.lower() == comp.lower())[0]
-=======
-            indx = np.where(cc_comp == comp)[0]
->>>>>>> 56212406
             logger.debug(f"index to find the comp: {indx}")
 
             # jump if there are not enough data
@@ -301,11 +293,7 @@
                 iflag = 0
                 break
 
-<<<<<<< HEAD
             stack_h5 = os.path.join(stack_dir, idir + "/" + outfn)
-=======
-            stack_h5 = os.path.join(STACKDIR, idir + "/" + outfn)
->>>>>>> 56212406
             logger.debug(f"h5 stack path: {stack_h5}")
             # output stacked data
             (
@@ -317,6 +305,7 @@
                 allstacks3,
                 nstacks,
             ) = noise_module.stacking(cc_array[indx], cc_time[indx], cc_ngood[indx], stack_para)
+            logger.debug(f"after stacking nstacks: {nstacks}")
             logger.debug(f"after stacking nstacks: {nstacks}")
             if not len(allstacks1):
                 continue
@@ -373,6 +362,7 @@
 
             t3 = time.time()
             logger.debug("takes %6.2fs to stack one component with %s stacking method" % (t3 - t1, stack_method))
+            logger.debug("takes %6.2fs to stack one component with %s stacking method" % (t3 - t1, stack_method))
 
         # do rotation if needed
         if rotation and iflag:
@@ -381,6 +371,7 @@
             tparameters["station_source"] = ssta
             tparameters["station_receiver"] = rsta
             if stack_method != "all":
+                bigstack_rotated = noise_module.rotation(bigstack, tparameters, locs)
                 bigstack_rotated = noise_module.rotation(bigstack, tparameters, locs)
 
                 # write to file
@@ -397,6 +388,9 @@
                             parameters=tparameters,
                         )
             else:
+                bigstack_rotated = noise_module.rotation(bigstack, tparameters, locs)
+                bigstack_rotated1 = noise_module.rotation(bigstack1, tparameters, locs)
+                bigstack_rotated2 = noise_module.rotation(bigstack2, tparameters, locs)
                 bigstack_rotated = noise_module.rotation(bigstack, tparameters, locs)
                 bigstack_rotated1 = noise_module.rotation(bigstack1, tparameters, locs)
                 bigstack_rotated2 = noise_module.rotation(bigstack2, tparameters, locs)
@@ -428,6 +422,7 @@
 
         t4 = time.time()
         logger.debug("takes %6.2fs to stack/rotate all station pairs %s" % (t4 - t1, pairs_all[ipair]))
+        logger.debug("takes %6.2fs to stack/rotate all station pairs %s" % (t4 - t1, pairs_all[ipair]))
 
         # write file stamps
         ftmp = open(toutfn, "w")
@@ -436,6 +431,7 @@
 
     tt1 = time.time()
     logger.info("it takes %6.2fs to process step 2 in total" % (tt1 - tt0))
+    logger.info("it takes %6.2fs to process step 2 in total" % (tt1 - tt0))
     comm.barrier()
 
 
