import glob
import logging
import os
import re
from datetime import datetime, timedelta, timezone
from typing import Dict, List

import numpy as np
import obspy
from datetimerange import DateTimeRange
from obspy import Inventory, UTCDateTime
from obspy.clients.fdsn import Client

from noisepy.seis.stores import RawDataStore

from .datatypes import Channel, ChannelData, Station

logger = logging.getLogger(__name__)


class SCEDCS3DataStore(RawDataStore):
    """
    A data store implementation to read from a directory of miniSEED (.ms) files from the SCEDC S3 bucket.
    Every directory is a a day and each .ms file contains the data for a channel.
    """

    # TODO: Support reading directly from the S3 bucket

    # for checking the filename has the form: CIGMR__LHN___2022002.ms
    file_re = re.compile(r".*[0-9]{7}\.ms$", re.IGNORECASE)

    def __init__(self, directory: str, inventory_cache: Dict):
        super().__init__()
        self.directory = directory
        msfiles = [f for f in glob.glob(os.path.join(directory, "*.ms")) if self.file_re.match(f) is not None]
        # store a dict of {timerange: list of channels}
        self.channels = {}
        timespans = []
        for f in msfiles:
            timespan = SCEDCS3DataStore._parse_timespan(f)
            channel = SCEDCS3DataStore._parse_channel(os.path.basename(f))
            key = str(timespan)  # DataTimeFrame is not hashable
            if key not in self.channels:
                timespans.append(timespan)
                self.channels[key] = [channel]
            else:
                self.channels[key].append(channel)

        # some channel information is encoded in the file name, but for lat/lon/elevation we need to
        # query the obspy service
        inventory = self._get_inventory(timespans, inventory_cache)
        for ts, tmp_channels in self.channels.items():
            self.channels[ts] = list(
                map(lambda c: SCEDCS3DataStore._populate_from_inventory(inventory, c), tmp_channels)
            )

        logger.info(
            f"Init: {len(self.channels)} timespans and {sum(len(ch) for ch in  self.channels.values())} channels"
        )

    def get_channels(self, timespan: DateTimeRange) -> List[Channel]:
        return self.channels.get(str(timespan), [])

    def get_timespans(self) -> List[DateTimeRange]:
        return list([DateTimeRange.from_range_text(d) for d in sorted(self.channels.keys())])

    def read_data(self, timespan: DateTimeRange, chan: Channel) -> ChannelData:
        # reconstruct the file name from the channel parameters
        chan_str = (
            f"{chan.station.network}{chan.station.name.ljust(5, '_')}{chan.type}{chan.station.location.ljust(3, '_')}"
        )
        filename = os.path.join(self.directory, f"{chan_str}{timespan.start_datetime.strftime('%Y%j')}.ms")
        if not os.path.exists(filename):
            logger.warning(f"Could not find file {filename}")
            return np.empty
<<<<<<< HEAD
        # WIP stream = obspy.read(filename)
        # trace = stream[0]
        # trace
        return obspy.read(filename)[0].data
=======
        stream = obspy.read(filename)[0]
        return ChannelData(stream.data, stream.stats.sampling_rate, stream.stats.starttime.timestamp)
>>>>>>> 25c54fe3

    def _parse_timespan(filename: str) -> DateTimeRange:
        # The SCEDC S3 bucket stores files in the form: CIGMR__LHN___2022002.ms
        year = int(filename[-10:-6])
        day = int(filename[-5:-3])
        jan1 = datetime(year, 1, 1, tzinfo=timezone.utc)
        return DateTimeRange(jan1 + timedelta(days=day - 1), jan1 + timedelta(days=day))

    def _parse_channel(filename: str) -> Channel:
        # e.g.
        # CIGMR__LHN___2022002
        # CE13884HNZ10_2022002
        network = filename[:2]
        station = filename[2:7].rstrip("_")
        channel = filename[7:10]
        location = filename[10:12].strip("_")
        return Channel(
            channel,
            # lat/lon/elev will be populated later
            Station(network, station, -1, -1, -1, location),
        )

    def _populate_from_inventory(inv: Inventory, ch: Channel) -> Channel:
        filtered = inv.select(network=ch.station.network, station=ch.station.name, channel=ch.type)
        if (
            len(filtered) == 0
            or len(filtered.networks[0].stations) == 0
            or len(filtered.networks[0].stations[0].channels) == 0
        ):
            logger.warning(f"Could not find channel {ch} in the inventory")
            return ch

        inv_chan = filtered.networks[0].stations[0].channels[0]
        return Channel(
            ch.type,
            Station(
                network=ch.station.network,
                name=ch.station.name,
                lat=inv_chan.latitude,
                lon=inv_chan.longitude,
                elevation=inv_chan.elevation,
                location=ch.station.location,
            ),
        )

    def _get_cache_key(timespans: List[DateTimeRange]) -> str:
        return "_".join([str(t) for t in timespans])

    def _get_inventory(self, timespans: List[DateTimeRange], cache: Dict) -> Inventory:
        key = SCEDCS3DataStore._get_cache_key(timespans)
        inventory = cache.get(key, None)
        if inventory is None:
            logging.info(f"Inventory not found in cache for key: '{key}'. Fetching from SCEDC.")
            bulk_station_request = [
                ("*", "*", "*", "*", UTCDateTime(ts.start_datetime), UTCDateTime(ts.end_datetime)) for ts in timespans
            ]
            client = Client("SCEDC")
            inventory = client.get_stations_bulk(bulk_station_request, level="channel")
            cache[key] = inventory
        return inventory<|MERGE_RESOLUTION|>--- conflicted
+++ resolved
@@ -73,15 +73,8 @@
         if not os.path.exists(filename):
             logger.warning(f"Could not find file {filename}")
             return np.empty
-<<<<<<< HEAD
-        # WIP stream = obspy.read(filename)
-        # trace = stream[0]
-        # trace
-        return obspy.read(filename)[0].data
-=======
         stream = obspy.read(filename)[0]
         return ChannelData(stream.data, stream.stats.sampling_rate, stream.stats.starttime.timestamp)
->>>>>>> 25c54fe3
 
     def _parse_timespan(filename: str) -> DateTimeRange:
         # The SCEDC S3 bucket stores files in the form: CIGMR__LHN___2022002.ms
