import logging
from typing import Any, Dict, List, Tuple

import numpy as np
import zarr
from datetimerange import DateTimeRange

from noisepy.seis.constants import DONE_PATH

from .datatypes import Channel, ChannelType, Station
from .stores import (
    CrossCorrelationDataStore,
    parse_station_pair,
    parse_timespan,
    timespan_str,
)

logger = logging.getLogger(__name__)


class ZarrStoreHelper:
    """
    Helper object for storing data and parameters into Zarr and track a "done" bit for subsets of the data
    'done' is a dummy array to track completed sets in its attribute dictionary.
    Args:
        root_dir: Storage location
        mode: "r" or "w" for read-only or writing mode
        chunks: Chunking or tile size for the arrays. The individual arrays should not be huge since the data
                is already partioned by station pair, timespan and channel pair.

    """

    def __init__(self, root_dir: str, mode: str, chunks: Tuple[int, int]) -> None:
        super().__init__()
        self.chunks = chunks
        self.root = zarr.open(root_dir, mode=mode)
        logger.info(f"store created at {root_dir}")

    def contains(self, path: str) -> bool:
        return path in self.root

    def append(
        self,
        path: str,
        params: Dict[str, Any],
        data: np.ndarray,
    ):
        logger.debug(f"Appending to {path}: {data.shape}")
        array = self.root.require_dataset(
            path,
            shape=data.shape,
            chunks=self.chunks,
            dtype=data.dtype,
        )
        array[:] = data
        for k, v in params.items():
            array.attrs[k] = _to_json(v)

    def is_done(self, key: str):
        if DONE_PATH not in self.root.array_keys():
            return False
        done_array = self.root[DONE_PATH]
        return key in done_array.attrs.keys()

    def mark_done(self, key: str):
        done_array = self.root.require_dataset(DONE_PATH, shape=(1, 1))
        done_array.attrs[key] = True

    def get_station_pairs(self) -> List[Tuple[Station, Station]]:
        pairs = [parse_station_pair(k) for k in self.root.group_keys() if k != DONE_PATH]
        return pairs

    def read(self, path: str) -> Tuple[Dict, np.ndarray]:
        if path not in self.root:
            # return empty data with the same dimensions as the chunks
            return ({}, np.empty(tuple(0 for i in range(len(self.chunks)))))
        array = self.root[path]
        data = array[:]
        params = {k: array.attrs[k] for k in array.attrs.keys()}
        return (params, data)


class ZarrCCStore(CrossCorrelationDataStore):
    """
    CrossCorrelationDataStore that uses hierarchical Zarr files for storage. The directory organization is as follows:
    /                           (root)
        station_pair            (group)
            timestamp           (group)
                channel_pair    (array)
    """

<<<<<<< HEAD
    def __init__(self, root_dir: str, mode: str = "a", chunks: Tuple[int, int] = (500, 500)) -> None:
=======
    def __init__(self, root_dir: str, mode: str = "a", chunks: Tuple[int, int] = (46, 8001)) -> None:
>>>>>>> f1474e3b
        super().__init__()
        self.helper = ZarrStoreHelper(root_dir, mode, chunks)

    def contains(self, timespan: DateTimeRange, src_chan: Channel, rec_chan: Channel) -> bool:
        path = self._get_path(timespan, src_chan, rec_chan)
        return self.helper.contains(path)

    def append(
        self,
        timespan: DateTimeRange,
        src_chan: Channel,
        rec_chan: Channel,
        cc_params: Dict[str, Any],
        data: np.ndarray,
    ):
        path = self._get_path(timespan, src_chan, rec_chan)
        return self.helper.append(path, cc_params, data)

    def is_done(self, timespan: DateTimeRange):
        return self.helper.is_done(timespan_str(timespan))

    def mark_done(self, timespan: DateTimeRange):
        self.helper.mark_done(timespan_str(timespan))

    def get_timespans(self) -> List[DateTimeRange]:
        pairs = [k for k in self.helper.root.group_keys() if k != DONE_PATH]
        timespans = []
        for p in pairs:
            timespans.extend(k for k in self.helper.root[p].group_keys())
        return list(parse_timespan(t) for t in sorted(set(timespans)))

    def get_station_pairs(self) -> List[Tuple[Station, Station]]:
        return self.helper.get_station_pairs()

    def get_channeltype_pairs(
        self, timespan: DateTimeRange, src_sta: Station, rec_sta: Station
    ) -> List[Tuple[ChannelType, ChannelType]]:
        path = self._get_station_path(timespan, src_sta, rec_sta)
        if path not in self.helper.root:
            return []
        ch_pairs = self.helper.root[path].array_keys()
        return [tuple(map(ChannelType, ch.split("_"))) for ch in ch_pairs]

    def read(
        self, timespan: DateTimeRange, src_sta: Station, rec_sta: Station, src_ch: ChannelType, rec_ch: ChannelType
    ) -> Tuple[Dict, np.ndarray]:
        path = self._get_path(timespan, Channel(src_ch, src_sta), Channel(rec_ch, rec_sta))
        return self.helper.read(path)

    def _get_station_path(self, timespan: DateTimeRange, src_sta: Station, rec_sta: Station) -> str:
        stations = self._get_station_pair(src_sta, rec_sta)
        times = timespan_str(timespan)
        return f"{stations}/{times}"

    def _get_path(self, timespan: DateTimeRange, src_chan: Channel, rec_chan: Channel) -> str:
        channels = self._get_channel_pair(src_chan.type, rec_chan.type)
        station_path = self._get_station_path(timespan, src_chan.station, rec_chan.station)
        return f"{station_path}/{channels}"


class ZarrStackStore:
    """
    A class for reading and writing stack data using Zarr format. Hierarchy is:
    /
        station_pair            (group)
            stack name          (group)
                component       (array)
    """

<<<<<<< HEAD
    def __init__(self, root_dir: str, mode: str = "a", chunks: Tuple[int] = (500,)) -> None:
=======
    def __init__(self, root_dir: str, mode: str = "a", chunks: Tuple[int] = (8001,)) -> None:
>>>>>>> f1474e3b
        super().__init__()
        self.helper = ZarrStoreHelper(root_dir, mode, chunks)

    def mark_done(self, src: Station, rec: Station):
        path = self._get_station_path(src, rec)
        return self.helper.mark_done(path)

    def is_done(self, src: Station, rec: Station):
        path = self._get_station_path(src, rec)
        return self.helper.is_done(path)

    def append(
        self, src: Station, rec: Station, component: str, name: str, stack_params: Dict[str, Any], data: np.ndarray
    ):
        path = self._get_path(src, rec, component, name)
        self.helper.append(path, stack_params, data)

    def get_station_pairs(self) -> List[Tuple[Station, Station]]:
        return self.helper.get_station_pairs()

    def get_stack_names(self, src: Station, rec: Station) -> List[str]:
        path = self._get_station_path(src, rec)
        return self._get_children(path)

    def get_components(self, src: Station, rec: Station, name: str) -> List[str]:
        path = self._get_station_path(src, rec) + "/" + name
        return self._get_children(path)

    def read(self, src: Station, rec: Station, component: str, name: str) -> Tuple[Dict[str, Any], np.ndarray]:
        path = self._get_path(src, rec, component, name)
        return self.helper.read(path)

    def _get_children(self, path: str) -> List[str]:
        if path not in self.helper.root:
            return []
        return list(self.helper.root[path].array_keys()) + list(self.helper.root[path].group_keys())

    def _get_station_path(self, src: Station, rec: Station) -> str:
        return f"{src}_{rec}"

    def _get_path(self, src: Station, rec: Station, component: str, name: str) -> str:
        return f"{self._get_station_path(src,rec)}/{name}/{component}"


def _to_json(value: Any) -> Any:
    if type(value) == np.ndarray:
        return value.tolist()
    return value<|MERGE_RESOLUTION|>--- conflicted
+++ resolved
@@ -89,11 +89,7 @@
                 channel_pair    (array)
     """
 
-<<<<<<< HEAD
-    def __init__(self, root_dir: str, mode: str = "a", chunks: Tuple[int, int] = (500, 500)) -> None:
-=======
     def __init__(self, root_dir: str, mode: str = "a", chunks: Tuple[int, int] = (46, 8001)) -> None:
->>>>>>> f1474e3b
         super().__init__()
         self.helper = ZarrStoreHelper(root_dir, mode, chunks)
 
@@ -163,11 +159,7 @@
                 component       (array)
     """
 
-<<<<<<< HEAD
-    def __init__(self, root_dir: str, mode: str = "a", chunks: Tuple[int] = (500,)) -> None:
-=======
     def __init__(self, root_dir: str, mode: str = "a", chunks: Tuple[int] = (8001,)) -> None:
->>>>>>> f1474e3b
         super().__init__()
         self.helper = ZarrStoreHelper(root_dir, mode, chunks)
 
