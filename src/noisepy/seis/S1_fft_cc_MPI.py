import gc
import logging
import sys
<<<<<<< HEAD
from typing import List, Tuple

import numpy as np
import obspy
from datetimerange import DateTimeRange
from mpi4py import MPI
from scipy.fftpack.helper import next_fast_len

from noisepy.seis.datatypes import Channel, ChannelData, ConfigParameters

from . import noise_module
from .stores import CrossCorrelationDataStore, RawDataStore
from .utils import TimeLogger
=======
import time
from typing import Tuple

import numpy as np
from mpi4py import MPI
from scipy.fftpack.helper import next_fast_len

from noisepy.seis.datatypes import ChannelData, ConfigParameters

from . import noise_module
from .stores import CrossCorrelationDataStore, RawDataStore
>>>>>>> 56212406

logger = logging.getLogger(__name__)
# ignore warnings
if not sys.warnoptions:
    import warnings

    warnings.simplefilter("ignore")

"""
This main script of NoisePy:
    1) read the saved noise data in user-defined chunk of inc_hours, cut them into
    smaller length segments, do general pre-processing
    (trend, normalization) and then do FFT;
    2) save all FFT data of the same time chunk in memory;
    3) performs cross-correlation for all station pairs in the same time chunk and
    output the sub-stacked (if selected) into ASDF format;
Authors: Chengxin Jiang (chengxin_jiang@fas.harvard.edu)
         Marine Denolle (mdenolle@fas.harvard.edu)

NOTE:
    0. MOST occasions you just need to change parameters followed with detailed
    explanations to run the script.
    1. To read SAC/mseed files, we assume the users have sorted the data
    by the time chunk they prefer (e.g., 1day)
        and store them in folders named after the time chunk (e.g, 2010_10_1).
        modify L135 to find your local data;
    2. A script of S0B_to_ASDF.py is provided to help clean messy SAC/MSEED data and
    convert them into ASDF format.
        the script takes minor time compared to that for cross-correlation.
        so we recommend to use S0B script for
        better NoisePy performance. the downside is that it duplicates the
        continuous noise data on your machine;
    3. When "coherency" is preferred, please set "freq_norm" to "rma" and "time_norm" to "no"
    for better performance.
"""


<<<<<<< HEAD
def cross_correlate(
    raw_store: RawDataStore,
    fft_params: ConfigParameters,
    cc_store: CrossCorrelationDataStore,
):
=======
def cross_correlate(raw_store: RawDataStore, fft_params: ConfigParameters, cc_store: CrossCorrelationDataStore):
>>>>>>> 56212406
    """
    Perform the cross-correlation analysis

        Parameters:
                raw_store: Store to load data from
                fft_params: Parameters for the FFT calculations
                cc_store: Store for saving cross correlations
<<<<<<< HEAD

    """

    tlog = TimeLogger(logger, logging.INFO)
    t_s1_total = tlog.reset()
=======
    """

    #######################################
    # #########PROCESSING SECTION##########
    #######################################

    tt0 = time.time()
>>>>>>> 56212406
    # --------MPI---------
    comm = MPI.COMM_WORLD
    rank = comm.Get_rank()
    size = comm.Get_size()

    if rank == 0:
        # save metadata
        cc_store.save_parameters(fft_params)

        # set variables to broadcast
        timespans = raw_store.get_timespans()
        splits = len(timespans)
        if splits == 0:
            raise IOError("Abort! no available seismic files for FFT")
    else:
        splits, timespans = (None, None)

    # broadcast the variables
    splits = comm.bcast(splits, root=0)
    timespans = comm.bcast(timespans, root=0)

    # MPI loop: loop through each user-defined time chunk
    for ick in range(rank, splits, size):
<<<<<<< HEAD
=======
        t10 = time.time()
>>>>>>> 56212406
        ts = timespans[ick]
        if cc_store.is_done(ts):
            continue

<<<<<<< HEAD
        """
        LOADING NOISE DATA AND DO FFT
        """
        t_chunk = tlog.reset()  # for tracking overall chunk processing time
        channels = raw_store.get_channels(ts)
        tlog.log("get channels")
        ch_data_tuples = _read_channels(ts, raw_store, channels, fft_params.samp_freq)
        tlog.log("read channel data")
        ch_data_tuples = preprocess(ch_data_tuples, raw_store, fft_params, ts)
        tlog.log("preprocess")

        nchannels = len(ch_data_tuples)
=======
        # ###########LOADING NOISE DATA AND DO FFT##################
        channels = raw_store.get_channels(ts)
        nchannels = len(channels)
>>>>>>> 56212406
        nseg_chunk = check_memory(fft_params, nchannels)
        nnfft = int(next_fast_len(int(fft_params.cc_len * fft_params.samp_freq)))  # samp_freq should be sampling_rate
        # open array to store fft data/info in memory
        fft_array = np.zeros((nchannels, nseg_chunk * (nnfft // 2)), dtype=np.complex64)
        fft_std = np.zeros((nchannels, nseg_chunk), dtype=np.float32)
        fft_flag = np.zeros(nchannels, dtype=np.int16)
        fft_time = np.zeros((nchannels, nseg_chunk), dtype=np.float64)

        logger.debug(f"nseg_chunk: {nseg_chunk}, nnfft: {nnfft}")
        # loop through all channels
        N: int
        Nfft2: int
<<<<<<< HEAD
        tlog.reset()
        for ix_ch, (ch, ch_data) in enumerate(ch_data_tuples):
=======
        for ix_ch, ch in enumerate(channels):
            ch_data = raw_store.read_data(ts, ch)
>>>>>>> 56212406
            # TODO: Below the last values for N and Nfft are used?
            fft_array[ix_ch], fft_std[ix_ch], fft_time[ix_ch], N, Nfft2 = compute_fft(fft_params, ch_data)
            fft_flag[ix_ch] = fft_array[ix_ch].size > 0
            if not fft_flag[ix_ch]:
                logger.warning(f"No data available for channel '{ch}', skipped")
        Nfft = Nfft2 * 2
<<<<<<< HEAD
        tlog.log("Compute FFTs")
=======
>>>>>>> 56212406

        # check whether array size is enough
        if np.sum(fft_flag) != nchannels:
            logger.warning("it seems some stations miss data in download step, but it is OKAY!")

        # ###########PERFORM CROSS-CORRELATION##################
        for iiS in range(nchannels):  # looping over the channel source
<<<<<<< HEAD
            src_chan = channels[iiS]  # this is the name of the source channel
            fft1 = fft_array[iiS]
            source_std = fft_std[iiS]  # this is the array of data metrics

            # this finds the windows of "good" noise
=======
            src_chan = channels[iiS]
            fft1 = fft_array[iiS]
            source_std = fft_std[iiS]
>>>>>>> 56212406
            sou_ind = np.where((source_std < fft_params.max_over_std) & (source_std > 0) & (np.isnan(source_std) == 0))[
                0
            ]
            if not fft_flag[iiS] or not len(sou_ind):
                continue
<<<<<<< HEAD
            # in the case of pure deconvolution, we recommend smoothing anyway.
            if fft_params.cc_method == "deconv":
                tlog.reset()
                # -----------get the smoothed source spectrum for decon later----------
                sfft1 = noise_module.smooth_source_spect(fft_params, fft1)
                sfft1 = sfft1.reshape(N, Nfft2)
                tlog.log("smoothing source")
            else:
                sfft1 = np.conj(fft1).reshape(N, Nfft2)
=======
            t0 = time.time()
            # -----------get the smoothed source spectrum for decon later----------
            sfft1 = noise_module.smooth_source_spect(fft_params, fft1)
            sfft1 = sfft1.reshape(N, Nfft2)
            t1 = time.time()
            logger.debug("smoothing source takes %6.4fs" % (t1 - t0))
>>>>>>> 56212406

            # get index right for auto/cross correlation
            istart = iiS  # start at the channel source / only fills the upper right triangle matrix of channel pairs
            iend = nchannels
            #             if ncomp==1:
            #                 iend=np.minimum(iiS+ncomp,iii)
            #             else:
            #                 if (channel[iiS][-1]=='Z'): # THIS IS NOT GENERALIZABLE. WE need to
            #                                               change this to the order there are
            #                                               bugs that shifts the components
            #                     iend=np.minimum(iiS+1,iii)
            #                 elif (channel[iiS][-1]=='N'):
            #                     iend=np.minimum(iiS+2,iii)
            #                 else:
            #                     iend=np.minimum(iiS+ncomp,iii)

            #         if fft_params.xcorr_only:
            #             if ncomp==1:
            #                 istart=np.minimum(iiS+ncomp,iii)
            #             else:
            #                 if (channel[iiS][-1]=='Z'):
            #                     istart=np.minimum(iiS+1,iii)
            #                 elif (channel[iiS][-1]=='N'):
            #                     istart=np.minimum(iiS+2,iii)
            #                 else:
            #                     istart=np.minimum(iiS+ncomp,iii)

            # -----------now loop III for each receiver B----------
            for iiR in range(istart, iend):
                rec_chan = channels[iiR]
                if fft_params.acorr_only:
                    if src_chan.station != rec_chan.station:
                        continue
                logger.debug(f"receiver: {rec_chan}")
                if not fft_flag[iiR]:
                    continue
                if cc_store.contains(ts, src_chan, rec_chan, fft_params):
                    continue

                # read the receiver data
                fft2 = fft_array[iiR]
                sfft2 = fft2.reshape(N, Nfft2)
                receiver_std = fft_std[iiR]

                # ---------- check the existence of earthquakes or spikes ----------
                rec_ind = np.where(
                    (receiver_std < fft_params.max_over_std) & (receiver_std > 0) & (np.isnan(receiver_std) == 0)
                )[0]
                bb = np.intersect1d(sou_ind, rec_ind)
                if len(bb) == 0:
                    continue

                # ----------- GAME TIME: cross correlation step ---------------
                tlog.reset()
                corr, tcorr, ncorr = noise_module.correlate(
                    sfft1[bb, :], sfft2[bb, :], fft_params, Nfft, fft_time[iiR][bb]
                )
<<<<<<< HEAD
                tlog.log("cross-correlate")

                # ---------- OUTPUT: store metadata and data into file ------------
=======
                t3 = time.time()
>>>>>>> 56212406
                coor = {
                    "lonS": src_chan.station.lon,
                    "latS": src_chan.station.lat,
                    "lonR": rec_chan.station.lon,
                    "latR": rec_chan.station.lat,
                }
                comp = src_chan.type.get_orientation() + rec_chan.type.get_orientation()
                parameters = noise_module.cc_parameters(fft_params, coor, tcorr, ncorr, comp)
                cc_store.append(ts, src_chan, rec_chan, fft_params, parameters, corr)
<<<<<<< HEAD
                tlog.log("write cc")
=======
                t4 = time.time()
                logger.debug("read S %6.4fs, cc %6.4fs, write cc %6.4fs" % ((t1 - t0), (t3 - t2), (t4 - t3)))
>>>>>>> 56212406

                del fft2, sfft2, receiver_std
            del fft1, sfft1, source_std

        fft_array = []
        fft_std = []
        fft_flag = []
        fft_time = []
        gc.collect()

<<<<<<< HEAD
        tlog.log(f"Process the chunk of {ts}", t_chunk)
=======
        t11 = time.time()
        print("it takes %6.2fs to process the chunk of %s" % (t11 - t10, ts))
>>>>>>> 56212406
        cc_store.mark_done(ts)

    tlog.log("Step 1 in total", t_s1_total)
    comm.barrier()


<<<<<<< HEAD
def preprocess(
    ch_data: List[Tuple[Channel, ChannelData]], raw_store: RawDataStore, fft_params: ConfigParameters, ts: DateTimeRange
) -> List[Tuple[Channel, ChannelData]]:
    new_streams = [
        noise_module.preprocess_raw(
            tup[1].stream,
            raw_store.get_inventory(ts, tup[0].station),
            fft_params,
            obspy.UTCDateTime(ts.start_datetime),
            obspy.UTCDateTime(ts.end_datetime),
        )
        for tup in ch_data
    ]
    channels = list(zip(*ch_data))[0]
    return list(zip(channels, [ChannelData(st) for st in new_streams]))


=======
>>>>>>> 56212406
def compute_fft(
    fft_params: ConfigParameters, ch_data: ChannelData
) -> Tuple[np.ndarray, np.ndarray, np.ndarray, int, int]:
    if ch_data.data.size == 0:
        return (np.empty, np.empty, np.empty, 0, 0)

    # cut daily-long data into smaller segments (dataS always in 2D)
    trace_stdS, dataS_t, dataS = noise_module.cut_trace_make_stat(
        fft_params, ch_data
    )  # optimized version:3-4 times faster
    if not len(dataS):
        return (np.empty, np.empty, np.empty, 0, 0)

    N = dataS.shape[0]

    # do normalization if needed
    source_white = noise_module.noise_processing(fft_params, dataS)
    Nfft = source_white.shape[1]
    Nfft2 = Nfft // 2
    logger.debug(f"N and Nfft are {N}, {Nfft}")

    # load fft data in memory for cross-correlations
    data = source_white[:, :Nfft2]
    fft = data.reshape(data.size)
    std = trace_stdS
    fft_time = dataS_t
    del trace_stdS, dataS_t, dataS, source_white, data
    return fft, std, fft_time, N, Nfft2


<<<<<<< HEAD
def _read_channels(
    ts: DateTimeRange, store: RawDataStore, channels: List[Channel], samp_freq: int
) -> List[Tuple[Channel, ChannelData]]:
    ch_data = [store.read_data(ts, ch) for ch in channels]
    tuples = list(zip(channels, ch_data))
    return _filter_channel_data(tuples, samp_freq)


def _filter_channel_data(
    tuples: List[Tuple[Channel, ChannelData]], samp_freq: int
) -> List[Tuple[Channel, ChannelData]]:
    frequencies = set(t[1].sampling_rate for t in tuples)
    closest_freq = min(
        filter(lambda f: f >= samp_freq, frequencies),
        key=lambda f: max(f - samp_freq, 0),
    )
    filtered_tuples = list(filter(lambda tup: tup[1].sampling_rate == closest_freq, tuples))
    logger.info(
        f"Picked {closest_freq} as the closest sampling frequence to {samp_freq}. "
        f"Filtered to {len(filtered_tuples)}/{len(tuples)} channels"
    )
    return filtered_tuples


=======
>>>>>>> 56212406
def check_memory(params: ConfigParameters, nsta: int) -> int:
    # maximum memory allowed per core in GB
    MAX_MEM = 4.0
    # crude estimation on memory needs (assume float32)
    nsec_chunk = params.inc_hours / 24 * 86400
    nseg_chunk = int(np.floor((nsec_chunk - params.cc_len) / params.step))
    npts_chunk = int(nseg_chunk * params.cc_len * params.samp_freq)
    memory_size = nsta * npts_chunk * 4 / 1024**3
    if memory_size > MAX_MEM:
        raise ValueError(
            "Require %5.3fG memory but only %5.3fG provided)! Reduce inc_hours to avoid this issue!"
            % (memory_size, MAX_MEM)
        )
    return nseg_chunk


# Point people to new entry point:
if __name__ == "__main__":
    print("Please see:\n\npython noisepy.py cross_correlate --help\n")<|MERGE_RESOLUTION|>--- conflicted
+++ resolved
@@ -1,7 +1,7 @@
 import gc
 import logging
+import logging
 import sys
-<<<<<<< HEAD
 from typing import List, Tuple
 
 import numpy as np
@@ -15,20 +15,8 @@
 from . import noise_module
 from .stores import CrossCorrelationDataStore, RawDataStore
 from .utils import TimeLogger
-=======
-import time
-from typing import Tuple
-
-import numpy as np
-from mpi4py import MPI
-from scipy.fftpack.helper import next_fast_len
-
-from noisepy.seis.datatypes import ChannelData, ConfigParameters
-
-from . import noise_module
-from .stores import CrossCorrelationDataStore, RawDataStore
->>>>>>> 56212406
-
+
+logger = logging.getLogger(__name__)
 logger = logging.getLogger(__name__)
 # ignore warnings
 if not sys.warnoptions:
@@ -65,15 +53,11 @@
 """
 
 
-<<<<<<< HEAD
 def cross_correlate(
     raw_store: RawDataStore,
     fft_params: ConfigParameters,
     cc_store: CrossCorrelationDataStore,
 ):
-=======
-def cross_correlate(raw_store: RawDataStore, fft_params: ConfigParameters, cc_store: CrossCorrelationDataStore):
->>>>>>> 56212406
     """
     Perform the cross-correlation analysis
 
@@ -81,21 +65,11 @@
                 raw_store: Store to load data from
                 fft_params: Parameters for the FFT calculations
                 cc_store: Store for saving cross correlations
-<<<<<<< HEAD
 
     """
 
     tlog = TimeLogger(logger, logging.INFO)
     t_s1_total = tlog.reset()
-=======
-    """
-
-    #######################################
-    # #########PROCESSING SECTION##########
-    #######################################
-
-    tt0 = time.time()
->>>>>>> 56212406
     # --------MPI---------
     comm = MPI.COMM_WORLD
     rank = comm.Get_rank()
@@ -104,30 +78,31 @@
     if rank == 0:
         # save metadata
         cc_store.save_parameters(fft_params)
+        cc_store.save_parameters(fft_params)
 
         # set variables to broadcast
+        timespans = raw_store.get_timespans()
+        splits = len(timespans)
+        if splits == 0:
         timespans = raw_store.get_timespans()
         splits = len(timespans)
         if splits == 0:
             raise IOError("Abort! no available seismic files for FFT")
     else:
         splits, timespans = (None, None)
+        splits, timespans = (None, None)
 
     # broadcast the variables
     splits = comm.bcast(splits, root=0)
     timespans = comm.bcast(timespans, root=0)
+    timespans = comm.bcast(timespans, root=0)
 
     # MPI loop: loop through each user-defined time chunk
     for ick in range(rank, splits, size):
-<<<<<<< HEAD
-=======
-        t10 = time.time()
->>>>>>> 56212406
         ts = timespans[ick]
         if cc_store.is_done(ts):
             continue
 
-<<<<<<< HEAD
         """
         LOADING NOISE DATA AND DO FFT
         """
@@ -140,11 +115,6 @@
         tlog.log("preprocess")
 
         nchannels = len(ch_data_tuples)
-=======
-        # ###########LOADING NOISE DATA AND DO FFT##################
-        channels = raw_store.get_channels(ts)
-        nchannels = len(channels)
->>>>>>> 56212406
         nseg_chunk = check_memory(fft_params, nchannels)
         nnfft = int(next_fast_len(int(fft_params.cc_len * fft_params.samp_freq)))  # samp_freq should be sampling_rate
         # open array to store fft data/info in memory
@@ -152,52 +122,43 @@
         fft_std = np.zeros((nchannels, nseg_chunk), dtype=np.float32)
         fft_flag = np.zeros(nchannels, dtype=np.int16)
         fft_time = np.zeros((nchannels, nseg_chunk), dtype=np.float64)
+        fft_array = np.zeros((nchannels, nseg_chunk * (nnfft // 2)), dtype=np.complex64)
+        fft_std = np.zeros((nchannels, nseg_chunk), dtype=np.float32)
+        fft_flag = np.zeros(nchannels, dtype=np.int16)
+        fft_time = np.zeros((nchannels, nseg_chunk), dtype=np.float64)
 
         logger.debug(f"nseg_chunk: {nseg_chunk}, nnfft: {nnfft}")
         # loop through all channels
         N: int
         Nfft2: int
-<<<<<<< HEAD
         tlog.reset()
         for ix_ch, (ch, ch_data) in enumerate(ch_data_tuples):
-=======
-        for ix_ch, ch in enumerate(channels):
-            ch_data = raw_store.read_data(ts, ch)
->>>>>>> 56212406
             # TODO: Below the last values for N and Nfft are used?
             fft_array[ix_ch], fft_std[ix_ch], fft_time[ix_ch], N, Nfft2 = compute_fft(fft_params, ch_data)
             fft_flag[ix_ch] = fft_array[ix_ch].size > 0
             if not fft_flag[ix_ch]:
                 logger.warning(f"No data available for channel '{ch}', skipped")
         Nfft = Nfft2 * 2
-<<<<<<< HEAD
         tlog.log("Compute FFTs")
-=======
->>>>>>> 56212406
 
         # check whether array size is enough
         if np.sum(fft_flag) != nchannels:
             logger.warning("it seems some stations miss data in download step, but it is OKAY!")
+        if np.sum(fft_flag) != nchannels:
+            logger.warning("it seems some stations miss data in download step, but it is OKAY!")
 
         # ###########PERFORM CROSS-CORRELATION##################
         for iiS in range(nchannels):  # looping over the channel source
-<<<<<<< HEAD
             src_chan = channels[iiS]  # this is the name of the source channel
             fft1 = fft_array[iiS]
             source_std = fft_std[iiS]  # this is the array of data metrics
 
             # this finds the windows of "good" noise
-=======
-            src_chan = channels[iiS]
-            fft1 = fft_array[iiS]
-            source_std = fft_std[iiS]
->>>>>>> 56212406
             sou_ind = np.where((source_std < fft_params.max_over_std) & (source_std > 0) & (np.isnan(source_std) == 0))[
                 0
             ]
             if not fft_flag[iiS] or not len(sou_ind):
                 continue
-<<<<<<< HEAD
             # in the case of pure deconvolution, we recommend smoothing anyway.
             if fft_params.cc_method == "deconv":
                 tlog.reset()
@@ -207,16 +168,10 @@
                 tlog.log("smoothing source")
             else:
                 sfft1 = np.conj(fft1).reshape(N, Nfft2)
-=======
-            t0 = time.time()
-            # -----------get the smoothed source spectrum for decon later----------
-            sfft1 = noise_module.smooth_source_spect(fft_params, fft1)
-            sfft1 = sfft1.reshape(N, Nfft2)
-            t1 = time.time()
-            logger.debug("smoothing source takes %6.4fs" % (t1 - t0))
->>>>>>> 56212406
 
             # get index right for auto/cross correlation
+            istart = iiS  # start at the channel source / only fills the upper right triangle matrix of channel pairs
+            iend = nchannels
             istart = iiS  # start at the channel source / only fills the upper right triangle matrix of channel pairs
             iend = nchannels
             #             if ncomp==1:
@@ -232,6 +187,7 @@
             #                     iend=np.minimum(iiS+ncomp,iii)
 
             #         if fft_params.xcorr_only:
+            #         if fft_params.xcorr_only:
             #             if ncomp==1:
             #                 istart=np.minimum(iiS+ncomp,iii)
             #             else:
@@ -247,12 +203,18 @@
                 rec_chan = channels[iiR]
                 if fft_params.acorr_only:
                     if src_chan.station != rec_chan.station:
+                rec_chan = channels[iiR]
+                if fft_params.acorr_only:
+                    if src_chan.station != rec_chan.station:
                         continue
+                logger.debug(f"receiver: {rec_chan}")
                 logger.debug(f"receiver: {rec_chan}")
                 if not fft_flag[iiR]:
                     continue
                 if cc_store.contains(ts, src_chan, rec_chan, fft_params):
                     continue
+                if cc_store.contains(ts, src_chan, rec_chan, fft_params):
+                    continue
 
                 # read the receiver data
                 fft2 = fft_array[iiR]
@@ -261,6 +223,7 @@
 
                 # ---------- check the existence of earthquakes or spikes ----------
                 rec_ind = np.where(
+                    (receiver_std < fft_params.max_over_std) & (receiver_std > 0) & (np.isnan(receiver_std) == 0)
                     (receiver_std < fft_params.max_over_std) & (receiver_std > 0) & (np.isnan(receiver_std) == 0)
                 )[0]
                 bb = np.intersect1d(sou_ind, rec_ind)
@@ -271,14 +234,11 @@
                 tlog.reset()
                 corr, tcorr, ncorr = noise_module.correlate(
                     sfft1[bb, :], sfft2[bb, :], fft_params, Nfft, fft_time[iiR][bb]
+                    sfft1[bb, :], sfft2[bb, :], fft_params, Nfft, fft_time[iiR][bb]
                 )
-<<<<<<< HEAD
                 tlog.log("cross-correlate")
 
                 # ---------- OUTPUT: store metadata and data into file ------------
-=======
-                t3 = time.time()
->>>>>>> 56212406
                 coor = {
                     "lonS": src_chan.station.lon,
                     "latS": src_chan.station.lat,
@@ -288,12 +248,7 @@
                 comp = src_chan.type.get_orientation() + rec_chan.type.get_orientation()
                 parameters = noise_module.cc_parameters(fft_params, coor, tcorr, ncorr, comp)
                 cc_store.append(ts, src_chan, rec_chan, fft_params, parameters, corr)
-<<<<<<< HEAD
                 tlog.log("write cc")
-=======
-                t4 = time.time()
-                logger.debug("read S %6.4fs, cc %6.4fs, write cc %6.4fs" % ((t1 - t0), (t3 - t2), (t4 - t3)))
->>>>>>> 56212406
 
                 del fft2, sfft2, receiver_std
             del fft1, sfft1, source_std
@@ -304,19 +259,13 @@
         fft_time = []
         gc.collect()
 
-<<<<<<< HEAD
         tlog.log(f"Process the chunk of {ts}", t_chunk)
-=======
-        t11 = time.time()
-        print("it takes %6.2fs to process the chunk of %s" % (t11 - t10, ts))
->>>>>>> 56212406
         cc_store.mark_done(ts)
 
     tlog.log("Step 1 in total", t_s1_total)
     comm.barrier()
 
 
-<<<<<<< HEAD
 def preprocess(
     ch_data: List[Tuple[Channel, ChannelData]], raw_store: RawDataStore, fft_params: ConfigParameters, ts: DateTimeRange
 ) -> List[Tuple[Channel, ChannelData]]:
@@ -334,8 +283,6 @@
     return list(zip(channels, [ChannelData(st) for st in new_streams]))
 
 
-=======
->>>>>>> 56212406
 def compute_fft(
     fft_params: ConfigParameters, ch_data: ChannelData
 ) -> Tuple[np.ndarray, np.ndarray, np.ndarray, int, int]:
@@ -366,7 +313,6 @@
     return fft, std, fft_time, N, Nfft2
 
 
-<<<<<<< HEAD
 def _read_channels(
     ts: DateTimeRange, store: RawDataStore, channels: List[Channel], samp_freq: int
 ) -> List[Tuple[Channel, ChannelData]]:
@@ -391,8 +337,6 @@
     return filtered_tuples
 
 
-=======
->>>>>>> 56212406
 def check_memory(params: ConfigParameters, nsta: int) -> int:
     # maximum memory allowed per core in GB
     MAX_MEM = 4.0
