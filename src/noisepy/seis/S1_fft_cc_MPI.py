--- conflicted
+++ resolved
@@ -71,15 +71,6 @@
     tlog = TimeLogger(logger, logging.INFO)
     t_s1_total = tlog.reset()
 
-<<<<<<< HEAD
-    if not ray.is_initialized():
-        logger.info("Initializing Ray")
-        context = ray.init(ignore_reinit_error=True)
-        tlog.log("Ray init")
-        logger.info(context.dashboard_url)
-
-=======
->>>>>>> 34e8d6a4
     # set variables to broadcast
     timespans = raw_store.get_timespans()
     splits = len(timespans)
