# noisemodule.py
# This file is excluded from this check because it contains two modules with
# the same name but different inputs
# noqa: F811
# import pyasdf
import datetime
import glob
import os

import numpy as np
import obspy
import pandas as pd
import pycwt
import scipy
from numba import jit
from obspy.core.inventory import Channel, Inventory, Network, Site, Station
from obspy.core.util.base import _get_function_from_entry_point
from obspy.signal.filter import bandpass
from obspy.signal.invsim import cosine_taper
from obspy.signal.regression import linear_regression
from obspy.signal.util import _npts2nfft
from scipy.fftpack import next_fast_len
from scipy.signal import hilbert

from noisepy.seis.datatypes import ChannelData
from noisepy.seis.S1_fft_cc_MPI import ConfigParameters

"""
This VERY LONG noise module file is necessary to keep the NoisePy working properly. In general,
the modules are organized based on their functionality in the following way. it includes:

1) core functions called directly by the main NoisePy scripts;
2) utility functions used by the core functions;
3) monitoring functions representing different methods to measure dv/v;
4) monitoring utility functions used by the monitoring functions.

by: Chengxin Jiang (chengxin_jiang@fas.harvard.edu)
    Marine Denolle (mdenolle@fas.harvard.edu)

several utility functions are modified based on https://github.com/tclements/noise
"""

####################################################
############## CORE FUNCTIONS ######################
####################################################


def get_event_list(str1, str2, inc_hours):
    """
    this function calculates the event list between time1 and time2 by increment of inc_hours
    in the formate of %Y_%m_%d_%H_%M_%S' (used in S0A & S0B)
    PARAMETERS:
    ----------------
    str1: string of the starting time -> 2010_01_01_0_0
    str2: string of the ending time -> 2010_10_11_0_0
    inc_hours: integer of incremental hours
    RETURNS:
    ----------------
    event: a numpy character list
    """
    date1 = str1.split("_")
    date2 = str2.split("_")
    y1 = int(date1[0])
    m1 = int(date1[1])
    d1 = int(date1[2])
    h1 = int(date1[3])
    mm1 = int(date1[4])
    mn1 = int(date1[5])
    y2 = int(date2[0])
    m2 = int(date2[1])
    d2 = int(date2[2])
    h2 = int(date2[3])
    mm2 = int(date2[4])
    mn2 = int(date2[5])

    d1 = datetime.datetime(y1, m1, d1, h1, mm1, mn1)
    d2 = datetime.datetime(y2, m2, d2, h2, mm2, mn2)
    dt = datetime.timedelta(hours=inc_hours)

    event = []
    while d1 < d2:
        event.append(d1.strftime("%Y_%m_%d_%H_%M_%S"))
        d1 += dt
    event.append(d2.strftime("%Y_%m_%d_%H_%M_%S"))

    return event


def make_timestamps(prepro_para):
    """
    this function prepares the timestamps of both the starting and ending time of each mseed/sac file that
    is stored on local machine. this time info is used to search all stations in specific time chunck
    when preparing noise data in ASDF format. it creates a csv file containing all timestamp info if the
    file does not exist (used in S0B)f
    PARAMETERS:
    -----------------------
    prepro_para: a dic containing all pre-processing parameters used in S0B
    RETURNS:
    -----------------------
    all_stimes: numpy float array containing startting and ending time for all SAC/mseed files
    """
    # load parameters from para dic
    wiki_file = prepro_para["wiki_file"]
    messydata = prepro_para["messydata"]
    RAWDATA = prepro_para["RAWDATA"]
    allfiles_path = prepro_para["allfiles_path"]

    if os.path.isfile(wiki_file):
        tmp = pd.read_csv(wiki_file)
        allfiles = tmp["names"]
        all_stimes = np.zeros(shape=(len(allfiles), 2), dtype=np.float)
        all_stimes[:, 0] = tmp["starttime"]
        all_stimes[:, 1] = tmp["endtime"]

    # have to read each sac/mseed data one by one
    else:
        allfiles = glob.glob(allfiles_path)
        nfiles = len(allfiles)
        if not nfiles:
            raise ValueError("Abort! no data found in subdirectory of %s" % RAWDATA)
        all_stimes = np.zeros(shape=(nfiles, 2), dtype=np.float)

        if messydata:
            # get VERY precise trace-time from the header
            for ii in range(nfiles):
                try:
                    tr = obspy.read(allfiles[ii])
                    all_stimes[ii, 0] = tr[0].stats.starttime - obspy.UTCDateTime(1970, 1, 1)
                    all_stimes[ii, 1] = tr[0].stats.endtime - obspy.UTCDateTime(1970, 1, 1)
                except Exception as e:
                    print(e)
                    continue
        else:
            # get rough estimates of the time based on the folder: need modified to accommodate your data
            for ii in range(nfiles):
                year = int(allfiles[ii].split("/")[-2].split("_")[1])
                # julia = int(allfiles[ii].split('/')[-2].split('_')[2])
                # all_stimes[ii,0] = obspy.UTCDateTime(year=year,julday=julia)
                # -obspy.UTCDateTime(year=1970,month=1,day=1)
                month = int(allfiles[ii].split("/")[-2].split("_")[2])
                day = int(allfiles[ii].split("/")[-2].split("_")[3])
                all_stimes[ii, 0] = obspy.UTCDateTime(year=year, month=month, day=day) - obspy.UTCDateTime(
                    year=1970, month=1, day=1
                )
                all_stimes[ii, 1] = all_stimes[ii, 0] + 86400

        # save name and time info for later use if the file not exist
        if not os.path.isfile(wiki_file):
            wiki_info = {
                "names": allfiles,
                "starttime": all_stimes[:, 0],
                "endtime": all_stimes[:, 1],
            }
            df = pd.DataFrame(wiki_info, columns=["names", "starttime", "endtime"])
            df.to_csv(wiki_file)
    return all_stimes


def preprocess_raw(
    st: obspy.Stream,
    inv: obspy.Inventory,
    prepro_para: ConfigParameters,
    starttime: obspy.UTCDateTime,
    endtime: obspy.UTCDateTime,
):
    """
    this function pre-processes the raw data stream by:
        1) check samping rate and gaps in the data;
        2) remove sigularity, trend and mean of each trace
        3) filter and correct the time if integer time are between sampling points
        4) remove instrument responses with selected methods including:
            "inv"   -> using inventory information to remove_response;
            "spectrum"   -> use the inverse of response spectrum.
            (a script is provided in additional_module to estimate response spectrum from RESP files)
            "RESP_files" -> use the raw download RESP files
            "polezeros"  -> use pole/zero info for a crude correction of response
        5) trim data to a day-long sequence and interpolate it to ensure starting at 00:00:00.000
    (used in S0A & S0B)
    PARAMETERS:
    -----------------------
    st:  obspy stream object, containing noise data to be processed
    inv: obspy inventory object, containing stations info
    prepro_para: dict containing fft parameters, such as frequency bands and
    selection for instrument response removal etc.
    date_info:   dict of start and end time of the stream data
    RETURNS:
    -----------------------
    ntr: obspy stream object of cleaned, merged and filtered noise data
    """
    # load paramters from fft dict
    rm_resp = prepro_para["rm_resp"]
    rm_resp_out = prepro_para["rm_resp_out"]
    respdir = prepro_para["respdir"]
    freqmin = prepro_para["freqmin"]
    freqmax = prepro_para["freqmax"]
    samp_freq = prepro_para["samp_freq"]

    # parameters for butterworth filter
    f1 = 0.9 * freqmin
    f2 = freqmin
    if 1.1 * freqmax > 0.45 * samp_freq:
        f3 = 0.4 * samp_freq
        f4 = 0.45 * samp_freq
    else:
        f3 = freqmax
        f4 = 1.1 * freqmax
    pre_filt = [f1, f2, f3, f4]

    # check sampling rate and trace length
    st = check_sample_gaps(st, starttime, endtime)
    if len(st) == 0:
        print("No traces in Stream: Continue!")
        return st
    sps = int(st[0].stats.sampling_rate)
    station = st[0].stats.station

    # remove nan/inf, mean and trend of each trace before merging
    for ii in range(len(st)):
        # -----set nan/inf values to zeros (it does happens!)-----
        tttindx = np.where(np.isnan(st[ii].data))
        if len(tttindx) > 0:
            st[ii].data[tttindx] = 0
        tttindx = np.where(np.isinf(st[ii].data))
        if len(tttindx) > 0:
            st[ii].data[tttindx] = 0

        st[ii].data = np.float32(st[ii].data)
        st[ii].data = scipy.signal.detrend(st[ii].data, type="constant")
        st[ii].data = scipy.signal.detrend(st[ii].data, type="linear")

    # merge, taper and filter the data
    if len(st) > 1:
        st.merge(method=1, fill_value=0)
    st[0].taper(max_percentage=0.05, max_length=50)  # taper window
    st[0].data = np.float32(bandpass(st[0].data, pre_filt[0], pre_filt[-1], df=sps, corners=4, zerophase=True))

    # make downsampling if needed
    if abs(samp_freq - sps) > 1e-4:
        # downsampling here
        st.interpolate(samp_freq, method="weighted_average_slopes")
        delta = st[0].stats.delta

        # when starttimes are between sampling points
        fric = st[0].stats.starttime.microsecond % (delta * 1e6)
        if fric > 1e-4:
            st[0].data = segment_interpolate(np.float32(st[0].data), float(fric / (delta * 1e6)))
            # --reset the time to remove the discrepancy---
            st[0].stats.starttime -= fric * 1e-6

    # remove traces of too small length

    # options to remove instrument response
    if rm_resp != "no":
        if rm_resp != "inv":
            if (respdir is None) or (not os.path.isdir(respdir)):
                raise ValueError("response file folder not found! abort!")

        if rm_resp == "inv":
            # ----check whether inventory is attached----
            if not inv[0][0][0].response:
                raise ValueError("no response found in the inventory! abort!")
            elif inv[0][0][0].response == obspy.core.inventory.response.Response():
                raise ValueError("The response found in the inventory is empty (no stages)! abort!")
            else:
                try:
                    print("removing response for %s using inv" % st[0])
                    st[0].attach_response(inv)
                    st[0].remove_response(output=rm_resp_out, pre_filt=pre_filt, water_level=60)
                except Exception as e:
                    print("WARNING: Failed to remove response from %s. Returning empty stream. %s" % (st[0], e))
                    st = []
                    return st

        elif rm_resp == "spectrum":
            print("remove response using spectrum")
            specfile = glob.glob(os.path.join(respdir, "*" + station + "*"))
            if len(specfile) == 0:
                raise ValueError("no response sepctrum found for %s" % station)
            st = resp_spectrum(st, specfile[0], samp_freq, pre_filt)

        elif rm_resp == "RESP":
            print("remove response using RESP files")
            resp = glob.glob(os.path.join(respdir, "RESP." + station + "*"))
            if len(resp) == 0:
                raise ValueError("no RESP files found for %s" % station)
            seedresp = {
                "filename": resp[0],
                "date": starttime,
                "units": "DIS",
            }
            st.simulate(paz_remove=None, pre_filt=pre_filt, seedresp=seedresp)

        elif rm_resp == "poleszeros":
            print("remove response using poles and zeros")
            paz_sts = glob.glob(os.path.join(respdir, "*" + station + "*"))
            if len(paz_sts) == 0:
                raise ValueError("no poleszeros found for %s" % station)
            st.simulate(paz_remove=paz_sts[0], pre_filt=pre_filt)

        else:
            raise ValueError("no such option for rm_resp! please double check!")

    ntr = obspy.Stream()
    # trim a continous segment into user-defined sequences
    st[0].trim(
        starttime=starttime,
        endtime=endtime,
        pad=True,
        fill_value=0,
    )
    ntr.append(st[0])

    return ntr


def stats2inv(stats, prepro_para, locs=None):
    """
    this function creates inventory given the stats parameters in an obspy stream or a station list.
    (used in S0B)
    PARAMETERS:
    ------------------------
    stats: obspy trace stats object containing all station header info
    prepro_para: dict containing fft parameters, such as frequency bands and selection for instrument
    response removal etc.
    locs:  panda data frame of the station list. it is needed for convering miniseed files into ASDF
    RETURNS:
    ------------------------
    inv: obspy inventory object of all station info to be used later
    """
    staxml = prepro_para["stationxml"]
    respdir = prepro_para["respdir"]
    input_fmt = prepro_para["input_fmt"]
    if staxml:
        return stats2Inv_staxml(stats, respdir)
    if input_fmt == "sac":
        return stats2inv_sac(stats)
    elif input_fmt == "mseed":
        return stats2inv_mseed(stats, locs)


def stats2Inv_staxml(stats, respdir) -> Inventory:
    if not respdir:
        raise ValueError("Abort! staxml is selected but no directory is given to access the files")
    else:
        invfilelist = glob.glob(os.path.join(respdir, "*" + stats.station + "*"))
        if len(invfilelist) > 0:
            invfile = invfilelist[0]
            if len(invfilelist) > 1:
                print(
                    (
                        "Warning! More than one StationXML file was found for station %s."
                        + "Keeping the first file in list."
                    )
                    % stats.station
                )
            if os.path.isfile(str(invfile)):
                inv = obspy.read_inventory(invfile)
                return inv
        else:
            raise ValueError("Could not find a StationXML file for station: %s." % stats.station)
<<<<<<< HEAD


=======


>>>>>>> 56212406
def stats2inv_sac(stats):
    inv = Inventory(networks=[], source="homegrown")
    net = Network(
        # This is the network code according to the SEED standard.
        code=stats.network,
        stations=[],
        description="created from SAC and resp files",
        start_date=stats.starttime,
    )

    sta = Station(
        # This is the station code according to the SEED standard.
        code=stats.station,
        latitude=stats.sac["stla"],
        longitude=stats.sac["stlo"],
        elevation=stats.sac["stel"],
        creation_date=stats.starttime,
        site=Site(name="First station"),
    )

    cha = Channel(
        # This is the channel code according to the SEED standard.
        code=stats.channel,
        # This is the location code according to the SEED standard.
        location_code=stats.location,
        # Note that these coordinates can differ from the station coordinates.
        latitude=stats.sac["stla"],
        longitude=stats.sac["stlo"],
        elevation=stats.sac["stel"],
        depth=-stats.sac["stel"],
        azimuth=stats.sac["cmpaz"],
        dip=stats.sac["cmpinc"],
        sample_rate=stats.sampling_rate,
    )
    response = obspy.core.inventory.response.Response()

    # Now tie it all together.
    cha.response = response
    sta.channels.append(cha)
    net.stations.append(sta)
    inv.networks.append(net)

    return inv


def stats2inv_mseed(stats, locs: pd.DataFrame) -> Inventory:
    inv = Inventory(networks=[], source="homegrown")
    ista = locs[locs["station"] == stats.station].index.values.astype("int64")[0]

    net = Network(
        # This is the network code according to the SEED standard.
        code=locs.iloc[ista]["network"],
        stations=[],
        description="created from SAC and resp files",
        start_date=stats.starttime,
    )

    sta = Station(
        # This is the station code according to the SEED standard.
        code=locs.iloc[ista]["station"],
        latitude=locs.iloc[ista]["latitude"],
        longitude=locs.iloc[ista]["longitude"],
        elevation=locs.iloc[ista]["elevation"],
        creation_date=stats.starttime,
        site=Site(name="First station"),
    )

    cha = Channel(
        code=stats.channel,
        location_code=stats.location,
        latitude=locs.iloc[ista]["latitude"],
        longitude=locs.iloc[ista]["longitude"],
        elevation=locs.iloc[ista]["elevation"],
        depth=-locs.iloc[ista]["elevation"],
        azimuth=0,
        dip=0,
        sample_rate=stats.sampling_rate,
    )

    response = obspy.core.inventory.response.Response()

    # Now tie it all together.
    cha.response = response
    sta.channels.append(cha)
    net.stations.append(sta)
    inv.networks.append(net)

    return inv


def sta_info_from_inv(inv: obspy.core.inventory.inventory.Inventory):
    """
    this function outputs station info from the obspy inventory object
    (used in S0B)
    PARAMETERS:
    ----------------------
    inv: obspy inventory object
    RETURNS:
    ----------------------
    sta: station name
    net: netowrk name
    lon: longitude of the station
    lat: latitude of the station
    elv: elevation of the station
    location: location code of the station
    """
    # load from station inventory
    sta = inv[0][0].code
    net = inv[0].code
    lon = inv[0][0].longitude
    lat = inv[0][0].latitude
    if inv[0][0].elevation:
        elv = inv[0][0].elevation
    else:
        elv = 0.0

    if inv[0][0][0].location_code:
        location = inv[0][0][0].location_code
    else:
        location = "00"

    return sta, net, lon, lat, elv, location


def cut_trace_make_stat(fc_para: ConfigParameters, ch_data: ChannelData):
    """
    this function cuts continous noise data into user-defined segments, estimate the statistics of
    each segment and keep timestamp of each segment for later use. (used in S1)
    PARAMETERS:
    ----------------------
    fft_para: A dictionary containing all fft and cc parameters.
    source: obspy stream object
    RETURNS:
    ----------------------
    trace_stdS: standard deviation of the noise amplitude of each segment
    dataS_t:    timestamps of each segment
    dataS:      2D matrix of the segmented data
    """
    # define return variables first
    source_params = []
    dataS_t = []
    dataS = []

    # useful parameters for trace sliding
    nseg = int(np.floor((fc_para.inc_hours / 24 * 86400 - fc_para.cc_len) / fc_para.step))
    sps = int(ch_data.sampling_rate)
    starttime = ch_data.start_timestamp
    # copy data into array
    data = ch_data.data

    # if the data is shorter than the tim chunck, return zero values
    if data.size < sps * fc_para.inc_hours * 3600:
        return source_params, dataS_t, dataS

    # statistic to detect segments that may be associated with earthquakes
    all_madS = mad(data)  # median absolute deviation over all noise window
    all_stdS = np.std(data)  # standard deviation over all noise window
    if all_madS == 0 or all_stdS == 0 or np.isnan(all_madS) or np.isnan(all_stdS):
        print("continue! madS or stdS equals to 0 for %s")
        return source_params, dataS_t, dataS

    # initialize variables
    npts = int(fc_para.cc_len * sps)
    # trace_madS = np.zeros(nseg,dtype=np.float32)
    trace_stdS = np.zeros(nseg, dtype=np.float32)
    dataS = np.zeros(shape=(int(nseg), int(npts)), dtype=np.float32)
<<<<<<< HEAD
    dataS_t = np.zeros(nseg, dtype=np.float32)
=======
    dataS_t = np.zeros(nseg, dtype=np.float)
>>>>>>> 56212406

    indx1 = 0
    for iseg in range(nseg):
        indx2 = indx1 + npts
        dataS[iseg] = data[indx1:indx2]
        # trace_madS[iseg] = (np.max(np.abs(dataS[iseg]))/all_madS)
        trace_stdS[iseg] = np.max(np.abs(dataS[iseg])) / all_stdS
        dataS_t[iseg] = starttime + fc_para.step * iseg
        indx1 = indx1 + int(fc_para.step) * sps

    # 2D array processing
    dataS = demean(dataS)
    dataS = detrend(dataS)
    dataS = taper(dataS)

    return trace_stdS, dataS_t, dataS


def noise_processing(fft_para, dataS):
    """
    this function performs time domain and frequency domain normalization if needed. in real case, we prefer use include
    the normalization in the cross-correaltion steps by selecting coherency or decon
    (Prieto et al, 2008, 2009; Denolle et al, 2013)
    PARMAETERS:
    ------------------------
    fft_para: dictionary containing all useful variables used for fft and cc
    dataS: 2D matrix of all segmented noise data
    # OUTPUT VARIABLES:
    source_white: 2D matrix of data spectra
    """
    # load parameters first
    time_norm = fft_para["time_norm"]
    freq_norm = fft_para["freq_norm"]
    smooth_N = fft_para["smooth_N"]
    N = dataS.shape[0]

    # ------to normalize in time or not------
    if time_norm != "no":
        if time_norm == "one_bit":  # sign normalization
            white = np.sign(dataS)
        elif time_norm == "rma":  # running mean: normalization over smoothed absolute average
            white = np.zeros(shape=dataS.shape, dtype=dataS.dtype)
            for kkk in range(N):
                white[kkk, :] = dataS[kkk, :] / moving_ave(np.abs(dataS[kkk, :]), smooth_N)

    else:  # don't normalize
        white = dataS

    # -----to whiten or not------
    if freq_norm != "no":
        source_white = whiten(white, fft_para)  # whiten and return FFT
    else:
        Nfft = int(next_fast_len(int(dataS.shape[1])))
        source_white = scipy.fftpack.fft(white, Nfft, axis=1)  # return FFT

    return source_white


def smooth_source_spect(cc_para, fft1):
    """
    this function smoothes amplitude spectrum of the 2D spectral matrix. (used in S1)
    PARAMETERS:
    ---------------------
    cc_para: dictionary containing useful cc parameters
    fft1:    source spectrum matrix

    RETURNS:
    ---------------------
    sfft1: complex numpy array with normalized spectrum
    """
    cc_method = cc_para["cc_method"]
    smoothspect_N = cc_para["smoothspect_N"]

    if cc_method == "deconv":
        # -----normalize single-station cc to z component-----
        temp = moving_ave(np.abs(fft1), smoothspect_N)
        try:
            sfft1 = np.conj(fft1) / temp**2
        except Exception:
            raise ValueError("smoothed spectrum has zero values")

    elif cc_method == "coherency":
        temp = moving_ave(np.abs(fft1), smoothspect_N)
        try:
            sfft1 = np.conj(fft1) / temp
        except Exception:
            raise ValueError("smoothed spectrum has zero values")

    elif cc_method == "xcorr":
        sfft1 = np.conj(fft1)

    else:
        raise ValueError("no correction correlation method is selected at L59")

    return sfft1


def correlate(fft1_smoothed_abs, fft2, D, Nfft, dataS_t):
    """
    this function does the cross-correlation in freq domain and has the option to keep sub-stacks of
    the cross-correlation if needed. it takes advantage of the linear relationship of ifft, so that
    stacking is performed in spectrum domain first to reduce the total number of ifft. (used in S1)
    PARAMETERS:
    ---------------------
    fft1_smoothed_abs: smoothed power spectral density of the FFT for the source station
    fft2: raw FFT spectrum of the receiver station
    D: dictionary containing following parameters:
        maxlag:  maximum lags to keep in the cross correlation
        dt:      sampling rate (in s)
        nwin:    number of segments in the 2D matrix
        method:  cross-correlation methods selected by the user
        freqmin: minimum frequency (Hz)
        freqmax: maximum frequency (Hz)
    Nfft:    number of frequency points for ifft
    dataS_t: matrix of datetime object.

    RETURNS:
    ---------------------
    s_corr: 1D or 2D matrix of the averaged or sub-stacks of cross-correlation functions in time domain
    t_corr: timestamp for each sub-stack or averaged function
    n_corr: number of included segments for each sub-stack or averaged function

    MODIFICATIONS:
    ---------------------
    output the linear stack of each time chunk even when substack is selected (by Chengxin @Aug2020)
    """
    # ----load paramters----
    dt = D["dt"]
    maxlag = D["maxlag"]
    method = D["cc_method"]
    cc_len = D["cc_len"]
    substack = D["substack"]
    substack_len = D["substack_len"]
    smoothspect_N = D["smoothspect_N"]

    nwin = fft1_smoothed_abs.shape[0]
    Nfft2 = fft1_smoothed_abs.shape[1]

    # ------convert all 2D arrays into 1D to speed up--------
    corr = np.zeros(nwin * Nfft2, dtype=np.complex64)
    corr = fft1_smoothed_abs.reshape(
        fft1_smoothed_abs.size,
    ) * fft2.reshape(
        fft2.size,
    )

    if method == "coherency":
        temp = moving_ave(
            np.abs(
                fft2.reshape(
                    fft2.size,
                )
            ),
            smoothspect_N,
        )
        corr /= temp
    corr = corr.reshape(nwin, Nfft2)

    if substack:
        if substack_len == cc_len:
            # choose to keep all fft data for a day
            s_corr = np.zeros(shape=(nwin, Nfft), dtype=np.float32)  # stacked correlation
            ampmax = np.zeros(nwin, dtype=np.float32)
            n_corr = np.zeros(nwin, dtype=np.int16)  # number of correlations for each substack
            t_corr = dataS_t  # timestamp
            crap = np.zeros(Nfft, dtype=np.complex64)
            for i in range(nwin):
                n_corr[i] = 1
                crap[:Nfft2] = corr[i, :]
                crap[:Nfft2] = crap[:Nfft2] - np.mean(crap[:Nfft2])  # remove the mean in freq domain (spike at t=0)
                crap[-(Nfft2) + 1 :] = np.flip(np.conj(crap[1:(Nfft2)]), axis=0)
                crap[0] = complex(0, 0)
                s_corr[i, :] = np.real(np.fft.ifftshift(scipy.fftpack.ifft(crap, Nfft, axis=0)))

            # remove abnormal data
            ampmax = np.max(s_corr, axis=1)
            tindx = np.where((ampmax < 20 * np.median(ampmax)) & (ampmax > 0))[0]
            s_corr = s_corr[tindx, :]
            t_corr = t_corr[tindx]
            n_corr = n_corr[tindx]

        else:
            # get time information
            Ttotal = dataS_t[-1] - dataS_t[0]  # total duration of what we have now
            tstart = dataS_t[0]

            nstack = int(np.round(Ttotal / substack_len))
            ampmax = np.zeros(nstack, dtype=np.float32)
            s_corr = np.zeros(shape=(nstack, Nfft), dtype=np.float32)
            n_corr = np.zeros(nstack, dtype=np.int16)
            t_corr = np.zeros(nstack, dtype=np.float32)
            crap = np.zeros(Nfft, dtype=np.complex64)

            for istack in range(nstack):
                # find the indexes of all of the windows that start or end within
                itime = np.where((dataS_t >= tstart) & (dataS_t < tstart + substack_len))[0]
                if len(itime) == 0:
                    tstart += substack_len
                    continue

                crap[:Nfft2] = np.mean(corr[itime, :], axis=0)  # linear average of the correlation
                crap[:Nfft2] = crap[:Nfft2] - np.mean(crap[:Nfft2])  # remove the mean in freq domain (spike at t=0)
                crap[-(Nfft2) + 1 :] = np.flip(np.conj(crap[1:(Nfft2)]), axis=0)
                crap[0] = complex(0, 0)
                s_corr[istack, :] = np.real(np.fft.ifftshift(scipy.fftpack.ifft(crap, Nfft, axis=0)))
                n_corr[istack] = len(itime)  # number of windows stacks
                t_corr[istack] = tstart  # save the time stamps
                tstart += substack_len
                # print('correlation done and stacked at time %s' % str(t_corr[istack]))

            # remove abnormal data
            ampmax = np.max(s_corr, axis=1)
            tindx = np.where((ampmax < 20 * np.median(ampmax)) & (ampmax > 0))[0]
            s_corr = s_corr[tindx, :]
            t_corr = t_corr[tindx]
            n_corr = n_corr[tindx]

    else:
        # average daily cross correlation functions
        ampmax = np.max(corr, axis=1)
        tindx = np.where((ampmax < 20 * np.median(ampmax)) & (ampmax > 0))[0]
        n_corr = nwin
        s_corr = np.zeros(Nfft, dtype=np.float32)
        t_corr = dataS_t[0]
        crap = np.zeros(Nfft, dtype=np.complex64)
        crap[:Nfft2] = np.mean(corr[tindx], axis=0)
        crap[:Nfft2] = crap[:Nfft2] - np.mean(crap[:Nfft2], axis=0)
        crap[-(Nfft2) + 1 :] = np.flip(np.conj(crap[1:(Nfft2)]), axis=0)
        s_corr = np.real(np.fft.ifftshift(scipy.fftpack.ifft(crap, Nfft, axis=0)))

    # trim the CCFs in [-maxlag maxlag]
    t = np.arange(-Nfft2 + 1, Nfft2) * dt
    ind = np.where(np.abs(t) <= maxlag)[0]
    if s_corr.ndim == 1:
        s_corr = s_corr[ind]
    elif s_corr.ndim == 2:
        s_corr = s_corr[:, ind]
    return s_corr, t_corr, n_corr


def correlate_nonlinear_stack(fft1_smoothed_abs, fft2, D, Nfft, dataS_t):
    """
    this function does the cross-correlation in freq domain and has the option to keep sub-stacks of
    the cross-correlation if needed. it takes advantage of the linear relationship of ifft, so that
    stacking is performed in spectrum domain first to reduce the total number of ifft. (used in S1)
    PARAMETERS:
    ---------------------
    fft1_smoothed_abs: smoothed power spectral density of the FFT for the source station
    fft2: raw FFT spectrum of the receiver station
    D: dictionary containing following parameters:
        maxlag:  maximum lags to keep in the cross correlation
        dt:      sampling rate (in s)
        nwin:    number of segments in the 2D matrix
        method:  cross-correlation methods selected by the user
        freqmin: minimum frequency (Hz)
        freqmax: maximum frequency (Hz)
    Nfft:    number of frequency points for ifft
    dataS_t: matrix of datetime object.
    RETURNS:
    ---------------------
    s_corr: 1D or 2D matrix of the averaged or sub-stacks of cross-correlation functions in time domain
    t_corr: timestamp for each sub-stack or averaged function
    n_corr: number of included segments for each sub-stack or averaged function
    """
    # ----load paramters----
    dt = D["dt"]
    maxlag = D["maxlag"]
    method = D["cc_method"]
    cc_len = D["cc_len"]
    substack = D["substack"]
    stack_method = D["stack_method"]
    substack_len = D["substack_len"]
    smoothspect_N = D["smoothspect_N"]

    nwin = fft1_smoothed_abs.shape[0]
    Nfft2 = fft1_smoothed_abs.shape[1]

    # ------convert all 2D arrays into 1D to speed up--------
    corr = np.zeros(nwin * Nfft2, dtype=np.complex64)
    corr = fft1_smoothed_abs.reshape(
        fft1_smoothed_abs.size,
    ) * fft2.reshape(
        fft2.size,
    )

    # normalize by receiver spectral for coherency
    if method == "coherency":
        temp = moving_ave(
            np.abs(
                fft2.reshape(
                    fft2.size,
                )
            ),
            smoothspect_N,
        )
        corr /= temp
    corr = corr.reshape(nwin, Nfft2)

    # transform back to time domain waveforms
    s_corr = np.zeros(shape=(nwin, Nfft), dtype=np.float32)  # stacked correlation
    ampmax = np.zeros(nwin, dtype=np.float32)
    n_corr = np.zeros(nwin, dtype=np.int16)  # number of correlations for each substack
    t_corr = dataS_t  # timestamp
    crap = np.zeros(Nfft, dtype=np.complex64)
    for i in range(nwin):
        n_corr[i] = 1
        crap[:Nfft2] = corr[i, :]
        crap[:Nfft2] = crap[:Nfft2] - np.mean(crap[:Nfft2])  # remove the mean in freq domain (spike at t=0)
        crap[-(Nfft2) + 1 :] = np.flip(np.conj(crap[1:(Nfft2)]), axis=0)
        crap[0] = complex(0, 0)
        s_corr[i, :] = np.real(np.fft.ifftshift(scipy.fftpack.ifft(crap, Nfft, axis=0)))

    ns_corr = s_corr
    for iii in range(ns_corr.shape[0]):
        ns_corr[iii] /= np.max(np.abs(ns_corr[iii]))

    if substack:
        if substack_len == cc_len:
            # remove abnormal data
            ampmax = np.max(s_corr, axis=1)
            tindx = np.where((ampmax < 20 * np.median(ampmax)) & (ampmax > 0))[0]
            s_corr = s_corr[tindx, :]
            t_corr = t_corr[tindx]
            n_corr = n_corr[tindx]

        else:
            # get time information
            Ttotal = dataS_t[-1] - dataS_t[0]  # total duration of what we have now
            tstart = dataS_t[0]

            nstack = int(np.round(Ttotal / substack_len))
            ampmax = np.zeros(nstack, dtype=np.float32)
            s_corr = np.zeros(shape=(nstack, Nfft), dtype=np.float32)
            n_corr = np.zeros(nstack, dtype=np.int)
            t_corr = np.zeros(nstack, dtype=np.float)
            crap = np.zeros(Nfft, dtype=np.complex64)

            for istack in range(nstack):
                # find the indexes of all of the windows that start or end within
                itime = np.where((dataS_t >= tstart) & (dataS_t < tstart + substack_len))[0]
                if len(itime) == 0:
                    tstart += substack_len
                    continue

                crap[:Nfft2] = np.mean(corr[itime, :], axis=0)  # linear average of the correlation
                crap[:Nfft2] = crap[:Nfft2] - np.mean(crap[:Nfft2])  # remove the mean in freq domain (spike at t=0)
                crap[-(Nfft2) + 1 :] = np.flip(np.conj(crap[1:(Nfft2)]), axis=0)
                crap[0] = complex(0, 0)
                s_corr[istack, :] = np.real(np.fft.ifftshift(scipy.fftpack.ifft(crap, Nfft, axis=0)))
                n_corr[istack] = len(itime)  # number of windows stacks
                t_corr[istack] = tstart  # save the time stamps
                tstart += substack_len
                # print('correlation done and stacked at time %s' % str(t_corr[istack]))

            # remove abnormal data
            ampmax = np.max(s_corr, axis=1)
            tindx = np.where((ampmax < 20 * np.median(ampmax)) & (ampmax > 0))[0]
            s_corr = s_corr[tindx, :]
            t_corr = t_corr[tindx]
            n_corr = n_corr[tindx]

    else:
        # average daily cross correlation functions
        if stack_method == "linear":
            ampmax = np.max(s_corr, axis=1)
            tindx = np.where((ampmax < 20 * np.median(ampmax)) & (ampmax > 0))[0]
            s_corr = np.mean(s_corr[tindx], axis=0)
            t_corr = dataS_t[0]
            n_corr = len(tindx)
        elif stack_method == "robust":
            print("do robust substacking")
            s_corr = robust_stack(s_corr, 0.001)
            t_corr = dataS_t[0]
            n_corr = nwin
    #  elif stack_method == 'selective':
    #      print('do selective substacking')
    #      s_corr = selective_stack(s_corr,0.001)
    #      t_corr = dataS_t[0]
    #      n_corr = nwin

    # trim the CCFs in [-maxlag maxlag]
    t = np.arange(-Nfft2 + 1, Nfft2) * dt
    ind = np.where(np.abs(t) <= maxlag)[0]
    if s_corr.ndim == 1:
        s_corr = s_corr[ind]
    elif s_corr.ndim == 2:
        s_corr = s_corr[:, ind]
    return s_corr, t_corr, n_corr, ns_corr[:, ind]


def cc_parameters(cc_para, coor, tcorr, ncorr, comp):
    """
    this function assembles the parameters for the cc function, which is used
    when writing them into ASDF files
    PARAMETERS:
    ---------------------
    cc_para: dict containing parameters used in the fft_cc step
    coor:    dict containing coordinates info of the source and receiver stations
    tcorr:   timestamp matrix
    ncorr:   matrix of number of good segments for each sub-stack/final stack
    comp:    2 character strings for the cross correlation component
    RETURNS:
    ------------------
    parameters: dict containing above info used for later stacking/plotting
    """
    latS = coor["latS"]
    lonS = coor["lonS"]
    latR = coor["latR"]
    lonR = coor["lonR"]
    dt = cc_para["dt"]
    maxlag = cc_para["maxlag"]
    substack = cc_para["substack"]
    cc_method = cc_para["cc_method"]

    dist, azi, baz = obspy.geodetics.base.gps2dist_azimuth(latS, lonS, latR, lonR)
    parameters = {
        "dt": dt,
        "maxlag": int(maxlag),
        "dist": np.float32(dist / 1000),
        "azi": np.float32(azi),
        "baz": np.float32(baz),
        "lonS": np.float32(lonS),
        "latS": np.float32(latS),
        "lonR": np.float32(lonR),
        "latR": np.float32(latR),
        "ngood": ncorr,
        "cc_method": cc_method,
        "time": tcorr,
        "substack": substack,
        "comp": comp,
    }
    return parameters


def stacking(cc_array, cc_time, cc_ngood, stack_para):
    """
    this function stacks the cross correlation data according to the user-defined substack_len parameter

    PARAMETERS:
    ----------------------
    cc_array: 2D numpy float32 matrix containing all segmented cross-correlation data
    cc_time:  1D numpy array of timestamps for each segment of cc_array
    cc_ngood: 1D numpy int16 matrix showing the number of segments for each sub-stack and/or full stack
    stack_para: a dict containing all stacking parameters

    RETURNS:
    ----------------------
    cc_array, cc_ngood, cc_time: same to the input parameters but with abnormal cross-correaltions removed
    allstacks1: 1D matrix of stacked cross-correlation functions over all the segments
    nstacks:    number of overall segments for the final stacks
    """
    # load useful parameters from dict
    samp_freq = stack_para["samp_freq"]
    smethod = stack_para["stack_method"]
    npts = cc_array.shape[1]

    # remove abnormal data
    ampmax = np.max(cc_array, axis=1)
    tindx = np.where((ampmax < 20 * np.median(ampmax)) & (ampmax > 0))[0]
    if not len(tindx):
        allstacks1 = []
        allstacks2 = []
        allstacks3 = []
        nstacks = 0
        cc_array = []
        cc_ngood = []
        cc_time = []
        return cc_array, cc_ngood, cc_time, allstacks1, allstacks2, allstacks3, nstacks
    else:
        # remove ones with bad amplitude
        cc_array = cc_array[tindx, :]
        cc_time = cc_time[tindx]
        cc_ngood = cc_ngood[tindx]

        # do stacking
        allstacks1 = np.zeros(npts, dtype=np.float32)
        allstacks2 = np.zeros(npts, dtype=np.float32)
        allstacks3 = np.zeros(npts, dtype=np.float32)

        if smethod == "linear":
            allstacks1 = np.mean(cc_array, axis=0)
        elif smethod == "pws":
            allstacks1 = pws(cc_array, samp_freq)
        elif smethod == "robust":
            allstacks1, w, nstep = robust_stack(cc_array, 0.001)
        elif smethod == "auto_covariance":
            allstacks1 = adaptive_filter(cc_array, 1)
        elif smethod == "nroot":
            allstacks1 = nroot_stack(cc_array, 2)
        elif smethod == "all":
            allstacks1 = np.mean(cc_array, axis=0)
            allstacks2 = pws(cc_array, samp_freq)
            allstacks3, w, nstep = robust_stack(cc_array, 0.001)
        nstacks = np.sum(cc_ngood)

    # good to return
    return cc_array, cc_ngood, cc_time, allstacks1, allstacks2, allstacks3, nstacks


def stacking_rma(cc_array, cc_time, cc_ngood, stack_para):
    """
    this function stacks the cross correlation data according to the user-defined substack_len parameter
    PARAMETERS:
    ----------------------
    cc_array: 2D numpy float32 matrix containing all segmented cross-correlation data
    cc_time:  1D numpy array of timestamps for each segment of cc_array
    cc_ngood: 1D numpy int16 matrix showing the number of segments for each sub-stack and/or full stack
    stack_para: a dict containing all stacking parameters
    RETURNS:
    ----------------------
    cc_array, cc_ngood, cc_time: same to the input parameters but with abnormal cross-correaltions removed
    allstacks1: 1D matrix of stacked cross-correlation functions over all the segments
    nstacks:    number of overall segments for the final stacks
    """
    # load useful parameters from dict
    samp_freq = stack_para["samp_freq"]
    smethod = stack_para["stack_method"]
    rma_substack = stack_para["rma_substack"]
    rma_step = stack_para["rma_step"]
    start_date = stack_para["start_date"]
    end_date = stack_para["end_date"]
    npts = cc_array.shape[1]

    # remove abnormal data
    ampmax = np.max(cc_array, axis=1)
    tindx = np.where((ampmax < 20 * np.median(ampmax)) & (ampmax > 0))[0]
    if not len(tindx):
        allstacks1 = []
        allstacks2 = []
        nstacks = 0
        cc_array = []
        cc_ngood = []
        cc_time = []
        return cc_array, cc_ngood, cc_time, allstacks1, allstacks2, nstacks
    else:
        # remove ones with bad amplitude
        cc_array = cc_array[tindx, :]
        cc_time = cc_time[tindx]
        cc_ngood = cc_ngood[tindx]

        # do substacks
        if rma_substack:
            tstart = obspy.UTCDateTime(start_date) - obspy.UTCDateTime(1970, 1, 1)
            tend = obspy.UTCDateTime(end_date) - obspy.UTCDateTime(1970, 1, 1)
            ttime = tstart
            nstack = int(np.round((tend - tstart) / (rma_step * 3600)))
            ncc_array = np.zeros(shape=(nstack, npts), dtype=np.float32)
            ncc_time = np.zeros(nstack, dtype=np.float)
            ncc_ngood = np.zeros(nstack, dtype=np.int)

            # loop through each time
            for ii in range(nstack):
                sindx = np.where((cc_time >= ttime) & (cc_time < ttime + rma_substack * 3600))[0]

                # when there are data in the time window
                if len(sindx):
                    ncc_array[ii] = np.mean(cc_array[sindx], axis=0)
                    ncc_time[ii] = ttime
                    ncc_ngood[ii] = np.sum(cc_ngood[sindx], axis=0)
                ttime += rma_step * 3600

            # remove bad ones
            tindx = np.where(ncc_ngood > 0)[0]
            ncc_array = ncc_array[tindx]
            ncc_time = ncc_time[tindx]
            ncc_ngood = ncc_ngood[tindx]

        # do stacking
        allstacks1 = np.zeros(npts, dtype=np.float32)
        allstacks2 = np.zeros(npts, dtype=np.float32)
        allstacks3 = np.zeros(npts, dtype=np.float32)
        allstacks4 = np.zeros(npts, dtype=np.float32)

        if smethod == "linear":
            allstacks1 = np.mean(cc_array, axis=0)
        elif smethod == "pws":
            allstacks1 = pws(cc_array, samp_freq)
        elif smethod == "robust":
            (
                allstacks1,
                w,
            ) = robust_stack(cc_array, 0.001)
        elif smethod == "selective":
            allstacks1 = selective_stack(cc_array, 0.001)
        elif smethod == "all":
            allstacks1 = np.mean(cc_array, axis=0)
            allstacks2 = pws(cc_array, samp_freq)
            allstacks3 = robust_stack(cc_array, 0.001)
            allstacks4 = selective_stack(cc_array, 0.001)
        nstacks = np.sum(cc_ngood)

    # replace the array for substacks
    if rma_substack:
        cc_array = ncc_array
        cc_time = ncc_time
        cc_ngood = ncc_ngood

    # good to return
    return (
        cc_array,
        cc_ngood,
        cc_time,
        allstacks1,
        allstacks2,
        allstacks3,
        allstacks4,
        nstacks,
    )


def rotation(bigstack, parameters, locs):
    """
    this function transfers the Green's tensor from a E-N-Z system into a R-T-Z one

    PARAMETERS:
    -------------------
    bigstack:   9 component Green's tensor in E-N-Z system
    parameters: dict containing all parameters saved in ASDF file
    locs:       dict containing station angle info for correction purpose
    RETURNS:
    -------------------
    tcorr: 9 component Green's tensor in R-T-Z system
    """
    # load parameter dic
    pi = np.pi
    azi = parameters["azi"]
    baz = parameters["baz"]
    ncomp, npts = bigstack.shape
    if ncomp < 9:
        print("crap did not get enough components")
        tcorr = []
        return tcorr
    staS = parameters["station_source"]
    staR = parameters["station_receiver"]

    if len(locs):
        sta_list = list(locs["station"])
        angles = list(locs["angle"])
        # get station info from the name of ASDF file
        ind = sta_list.index(staS)
        acorr = angles[ind]
        ind = sta_list.index(staR)
        bcorr = angles[ind]

    # ---angles to be corrected----
    if len(locs):
        cosa = np.cos((azi + acorr) * pi / 180)
        sina = np.sin((azi + acorr) * pi / 180)
        cosb = np.cos((baz + bcorr) * pi / 180)
        sinb = np.sin((baz + bcorr) * pi / 180)
    else:
        cosa = np.cos(azi * pi / 180)
        sina = np.sin(azi * pi / 180)
        cosb = np.cos(baz * pi / 180)
        sinb = np.sin(baz * pi / 180)

    # rtz_components = ['ZR','ZT','ZZ','RR','RT','RZ','TR','TT','TZ']
    tcorr = np.zeros(shape=(9, npts), dtype=np.float32)
    tcorr[0] = -cosb * bigstack[7] - sinb * bigstack[6]
    tcorr[1] = sinb * bigstack[7] - cosb * bigstack[6]
    tcorr[2] = bigstack[8]
    tcorr[3] = (
        -cosa * cosb * bigstack[4] - cosa * sinb * bigstack[3] - sina * cosb * bigstack[1] - sina * sinb * bigstack[0]
    )
    tcorr[4] = (
        cosa * sinb * bigstack[4] - cosa * cosb * bigstack[3] + sina * sinb * bigstack[1] - sina * cosb * bigstack[0]
    )
    tcorr[5] = cosa * bigstack[5] + sina * bigstack[2]
    tcorr[6] = (
        sina * cosb * bigstack[4] + sina * sinb * bigstack[3] - cosa * cosb * bigstack[1] - cosa * sinb * bigstack[0]
    )
    tcorr[7] = (
        -sina * sinb * bigstack[4] + sina * cosb * bigstack[3] + cosa * sinb * bigstack[1] - cosa * cosb * bigstack[0]
    )
    tcorr[8] = -sina * bigstack[5] + cosa * bigstack[2]

    return tcorr


####################################################
############## UTILITY FUNCTIONS ###################
####################################################


def check_sample_gaps(stream: obspy.Stream, starttime: obspy.UTCDateTime, endtime: obspy.UTCDateTime):
    """
    this function checks sampling rate and find gaps of all traces in stream.
    PARAMETERS:
    -----------------
    stream: obspy stream object.
    date_info: dict of starting and ending time of the stream

    RETURENS:
    -----------------
    stream: List of good traces in the stream
    """
    # remove empty/big traces
    if len(stream) == 0 or len(stream) > 100:
        stream = []
        return stream

    # remove traces with big gaps
    if portion_gaps(stream, starttime, endtime) > 0.3:
        stream = []
        return stream

    freqs = []
    for tr in stream:
        freqs.append(int(tr.stats.sampling_rate))
    freq = max(freqs)
    for tr in stream:
        if int(tr.stats.sampling_rate) != freq:
            stream.remove(tr)
        if tr.stats.npts < 10:
            stream.remove(tr)

    return stream


def portion_gaps(stream, starttime: obspy.UTCDateTime, endtime: obspy.UTCDateTime):
    """
    this function tracks the gaps (npts) from the accumulated difference between starttime and endtime
    of each stream trace. it removes trace with gap length > 30% of trace size.
    PARAMETERS:
    -------------------
    stream: obspy stream object
    date_info: dict of starting and ending time of the stream

    RETURNS:
    -----------------
    pgaps: proportion of gaps/all_pts in stream
    """
    # ideal duration of data
    npts = (endtime - starttime) * stream[0].stats.sampling_rate

    pgaps = 0
    # loop through all trace to accumulate gaps
    for ii in range(len(stream) - 1):
        pgaps += (stream[ii + 1].stats.starttime - stream[ii].stats.endtime) * stream[ii].stats.sampling_rate
    if npts != 0:
        pgaps = pgaps / npts
    if npts == 0:
        pgaps = 1
    return pgaps


@jit("float32[:](float32[:],float32)")
def segment_interpolate(sig1, nfric):
    """
    this function interpolates the data to ensure all points located on interger times of the
    sampling rate (e.g., starttime = 00:00:00.015, delta = 0.05.)
    PARAMETERS:
    ----------------------
    sig1:  seismic recordings in a 1D array
    nfric: the amount of time difference between the point and the adjacent assumed samples
    RETURNS:
    ----------------------
    sig2:  interpolated seismic recordings on the sampling points
    """
    npts = len(sig1)
    sig2 = np.zeros(npts, dtype=np.float32)

    # ----instead of shifting, do a interpolation------
    for ii in range(npts):
        # ----deal with edges-----
        if ii == 0 or ii == npts - 1:
            sig2[ii] = sig1[ii]
        else:
            # ------interpolate using a hat function------
            sig2[ii] = (1 - nfric) * sig1[ii + 1] + nfric * sig1[ii]

    return sig2


def resp_spectrum(source, resp_file, downsamp_freq, pre_filt=None):
    """
    this function removes the instrument response using response spectrum from evalresp.
    the response spectrum is evaluated based on RESP/PZ files before inverted using the obspy
    function of invert_spectrum. a module of create_resp.py is provided in directory of 'additional_modules'
    to create the response spectrum
    PARAMETERS:
    ----------------------
    source: obspy stream object of targeted noise data
    resp_file: numpy data file of response spectrum
    downsamp_freq: sampling rate of the source data
    pre_filt: pre-defined filter parameters
    RETURNS:
    ----------------------
    source: obspy stream object of noise data with instrument response removed
    """
    # --------resp_file is the inverted spectrum response---------
    respz = np.load(resp_file)
    nrespz = respz[1][:]
    spec_freq = max(respz[0])

    # -------on current trace----------
    nfft = _npts2nfft(source[0].stats.npts)
    sps = int(source[0].stats.sampling_rate)

    # ---------do the interpolation if needed--------
    if spec_freq < 0.5 * sps:
        raise ValueError("spectrum file has peak freq smaller than the data, abort!")
    else:
        indx = np.where(respz[0] <= 0.5 * sps)
        nfreq = np.linspace(0, 0.5 * sps, nfft // 2 + 1)
        nrespz = np.interp(nfreq, np.real(respz[0][indx]), respz[1][indx])

    # ----do interpolation if necessary-----
    source_spect = np.fft.rfft(source[0].data, n=nfft)

    # -----nrespz is inversed (water-leveled) spectrum-----
    source_spect *= nrespz
    source[0].data = np.fft.irfft(source_spect)[0 : source[0].stats.npts]

    if pre_filt is not None:
        source[0].data = np.float32(
            bandpass(
                source[0].data,
                pre_filt[0],
                pre_filt[-1],
                df=sps,
                corners=4,
                zerophase=True,
            )
        )

    return source


def mad(arr):
    """
    Median Absolute Deviation: MAD = median(|Xi- median(X)|)
    PARAMETERS:
    -------------------
    arr: numpy.ndarray, seismic trace data array
    RETURNS:
    data: Median Absolute Deviation of data
    """
    if not np.ma.is_masked(arr):
        med = np.median(arr)
        data = np.median(np.abs(arr - med))
    else:
        med = np.ma.median(arr)
        data = np.ma.median(np.ma.abs(arr - med))
    return data


def detrend(data):
    """
    this function removes the signal trend based on QR decomposion
    NOTE: QR is a lot faster than the least square inversion used by
    scipy (also in obspy).
    PARAMETERS:
    ---------------------
    data: input data matrix
    RETURNS:
    ---------------------
    data: data matrix with trend removed
    """
    # ndata = np.zeros(shape=data.shape,dtype=data.dtype)
    if data.ndim == 1:
        npts = data.shape[0]
        X = np.ones((npts, 2))
        X[:, 0] = np.arange(0, npts) / npts
        Q, R = np.linalg.qr(X)
        rq = np.dot(np.linalg.inv(R), Q.transpose())
        coeff = np.dot(rq, data)
        data = data - np.dot(X, coeff)
    elif data.ndim == 2:
        npts = data.shape[1]
        X = np.ones((npts, 2))
        X[:, 0] = np.arange(0, npts) / npts
        Q, R = np.linalg.qr(X)
        rq = np.dot(np.linalg.inv(R), Q.transpose())
        for ii in range(data.shape[0]):
            coeff = np.dot(rq, data[ii])
            data[ii] = data[ii] - np.dot(X, coeff)
    return data


def demean(data):
    """
    this function remove the mean of the signal
    PARAMETERS:
    ---------------------
    data: input data matrix
    RETURNS:
    ---------------------
    data: data matrix with mean removed
    """
    # ndata = np.zeros(shape=data.shape,dtype=data.dtype)
    if data.ndim == 1:
        data = data - np.mean(data)
    elif data.ndim == 2:
        for ii in range(data.shape[0]):
            data[ii] = data[ii] - np.mean(data[ii])
    return data


def taper(data):
    """
    this function applies a cosine taper using obspy functions
    PARAMETERS:
    ---------------------
    data: input data matrix
    RETURNS:
    ---------------------
    data: data matrix with taper applied
    """
    # ndata = np.zeros(shape=data.shape,dtype=data.dtype)
    if data.ndim == 1:
        npts = data.shape[0]
        # window length
        if npts * 0.05 > 20:
            wlen = 20
        else:
            wlen = npts * 0.05
        # taper values
        func = _get_function_from_entry_point("taper", "hann")
        if 2 * wlen == npts:
            taper_sides = func(2 * wlen)
        else:
            taper_sides = func(2 * wlen + 1)
        # taper window
        win = np.hstack(
            (
                taper_sides[:wlen],
                np.ones(npts - 2 * wlen),
                taper_sides[len(taper_sides) - wlen :],
            )
        )
        data *= win
    elif data.ndim == 2:
        npts = data.shape[1]
        # window length
        if npts * 0.05 > 20:
            wlen = 20
        else:
            wlen = npts * 0.05
        # taper values
        func = _get_function_from_entry_point("taper", "hann")
        if 2 * wlen == npts:
            taper_sides = func(2 * wlen)
        else:
            taper_sides = func(2 * wlen + 1)
        # taper window
        win = np.hstack(
            (
                taper_sides[:wlen],
                np.ones(npts - 2 * wlen),
                taper_sides[len(taper_sides) - wlen :],
            )
        )
        for ii in range(data.shape[0]):
            data[ii] *= win
    return data


# @jit(nopython = True)


# change the moving average calculation to take as input N the full window length to smooth
def moving_ave(A, N):
    """
    Alternative function for moving average for an array.
    PARAMETERS:
    ---------------------
    A: 1-D array of data to be smoothed
    N: integer, it defines the full!! window length to smooth
    RETURNS:
    ---------------------
    B: 1-D array with smoothed data
    """
    # defines an array with N extra samples at either side
    temp = np.zeros(len(A) + 2 * N)
    # set the central portion of the array to A
    temp[N:-N] = A
    # leading samples: equal to first sample of actual array
    temp[0:N] = temp[N]
    # trailing samples: Equal to last sample of actual array
    temp[-N:] = temp[-N - 1]
    # convolve with a boxcar and normalize, and use only central portion of the result
    # with length equal to the original array, discarding the added leading and trailing samples
    B = np.convolve(temp, np.ones(N) / N, mode="same")[N:-N]
    return B


# change the moving average calculation to take as input N the full window length to smooth
def moving_ave_2D(A, N):
    """
    Alternative function for moving average for an array.
    PARAMETERS:
    ---------------------
    A: 2-D array of data to be smoothed
    N: integer, it defines the full!! window length to smooth
    RETURNS:
    ---------------------
    B: 2-D array with smoothed data
    """
    ntc, nspt = A.shape
    # defines an array with N extra samples at either side
    temp = np.zeros([ntc, nspt + 2 * N])
    # set the central portion of the array to A
    temp[:, N:-N] = A
    # leading samples: equal to first sample of actual array
    temp[:, 0:N] = np.repeat(np.expand_dims(temp[:, N], axis=-1), N, axis=-1)
    # trailing samples: Equal to last sample of actual array
    temp[:, -N:] = np.repeat(np.expand_dims(temp[:, -N - 1], axis=-1), N, axis=-1)
    # convolve with a boxcar and normalize, and use only central portion of the result
    # with length equal to the original array, discarding the added leading and trailing samples
    B = scipy.signal.convolve2d(temp, np.expand_dims(np.ones(N) / N, axis=0), mode="same")[:, N:-N]
    return B


def robust_stack(cc_array, epsilon):
    """
    this is a robust stacking algorithm described in Palvis and Vernon 2010

    PARAMETERS:
    ----------------------
    cc_array: numpy.ndarray contains the 2D cross correlation matrix
    epsilon: residual threhold to quit the iteration
    RETURNS:
    ----------------------
    newstack: numpy vector contains the stacked cross correlation

    Written by Marine Denolle
    """
    res = 9e9  # residuals
    w = np.ones(cc_array.shape[0])
    nstep = 0
    newstack = np.median(cc_array, axis=0)
    while res > epsilon:
        stack = newstack
        for i in range(cc_array.shape[0]):
            crap = np.multiply(stack, cc_array[i, :].T)
            crap_dot = np.sum(crap)
            di_norm = np.linalg.norm(cc_array[i, :])
            ri = cc_array[i, :] - crap_dot * stack
            ri_norm = np.linalg.norm(ri)
            w[i] = np.abs(crap_dot) / di_norm / ri_norm  # /len(cc_array[:,1])
        # print(w)
        w = w / np.sum(w)
        newstack = np.sum((w * cc_array.T).T, axis=0)  # /len(cc_array[:,1])
        res = np.linalg.norm(newstack - stack, ord=1) / np.linalg.norm(newstack) / len(cc_array[:, 1])
        nstep += 1
        if nstep > 10:
            return newstack, w, nstep
    return newstack, w, nstep


def selective_stack(cc_array, epsilon):
    """
    this is a selective stacking algorithm developed by Jared Bryan.

    PARAMETERS:
    ----------------------
    cc_array: numpy.ndarray contains the 2D cross correlation matrix
    epsilon: residual threhold to quit the iteration
    RETURNS:
    ----------------------
    newstack: numpy vector contains the stacked cross correlation

    Written by Marine Denolle
    """
    cc = np.ones(cc_array.shape[0])
    newstack = np.mean(cc_array, axis=0)
    for i in range(cc_array.shape[0]):
        cc[i] = np.sum(np.multiply(newstack, cc_array[i, :].T))
    ik = np.where(cc >= epsilon)[0]
    newstack = np.mean(cc_array[ik, :], axis=0)

    return newstack, cc


def whiten_1D(timeseries, fft_para, n_taper):
    """
    This function takes a 1-dimensional timeseries array, transforms to frequency domain using fft,
    whitens the amplitude of the spectrum in frequency domain between *freqmin* and *freqmax*
    and returns the whitened fft.
    PARAMETERS:
    ----------------------
    data: numpy.ndarray contains the 1D time series to whiten
    fft_para: dict containing all fft_cc parameters such as
        dt: The sampling space of the `data`
        freqmin: The lower frequency bound
        freqmax: The upper frequency bound
        smooth_N: integer, it defines the half window length to smooth
        n_taper, optional: integer, define the width of the taper in samples
    RETURNS:
    ----------------------
    FFTRawSign: numpy.ndarray contains the FFT of the whitened input trace between the frequency bounds
    """
    # load parameters
    delta = fft_para["dt"]
    freqmin = fft_para["freqmin"]
    freqmax = fft_para["freqmax"]
    smooth_N = fft_para["smooth_N"]

    nfft = next_fast_len(len(timeseries))
    spec = np.fft.fft(timeseries, nfft)
    freq = np.fft.fftfreq(nfft, d=delta)

    ix0 = np.argmin(np.abs(freq - freqmin))
    ix1 = np.argmin(np.abs(freq - freqmax))

    if ix1 + n_taper > nfft:
        ix11 = nfft
    else:
        ix11 = ix1 + n_taper

    if ix0 - n_taper < 0:
        ix00 = 0
    else:
        ix00 = ix0 - n_taper

    spec_out = spec.copy()
    spec_out[0:ix00] = 0.0 + 0.0j
    spec_out[ix11:] = 0.0 + 0.0j

    if smooth_N <= 1:
        spec_out[ix00:ix11] = np.exp(1.0j * np.angle(spec_out[ix00:ix11]))
    else:
        spec_out[ix00:ix11] /= moving_ave(np.abs(spec_out[ix00:ix11]), smooth_N)

    x = np.linspace(np.pi / 2.0, np.pi, ix0 - ix00)
    spec_out[ix00:ix0] *= np.cos(x) ** 2

    x = np.linspace(0.0, np.pi / 2.0, ix11 - ix1)
    spec_out[ix1:ix11] *= np.cos(x) ** 2

    return spec_out


def whiten_2D(timeseries, fft_para, n_taper):
    """
    This function takes a 2-dimensional timeseries array, transforms to frequency domain using fft,
    whitens the amplitude of the spectrum in frequency domain between *freqmin* and *freqmax*
    and returns the whitened fft.
    PARAMETERS:
    ----------------------
    data: numpy.ndarray contains the 1D time series to whiten
    fft_para: dict containing all fft_cc parameters such as
        dt: The sampling space of the `data`
        freqmin: The lower frequency bound
        freqmax: The upper frequency bound
        smooth_N: integer, it defines the half window length to smooth
        n_taper, optional: integer, define the width of the taper in samples
    RETURNS:
    ----------------------
    FFTRawSign: numpy.ndarray contains the FFT of the whitened input trace between the frequency bounds
    """
    # load parameters
    delta = fft_para["dt"]
    freqmin = fft_para["freqmin"]
    freqmax = fft_para["freqmax"]
    smooth_N = fft_para["smooth_N"]

    nfft = next_fast_len(timeseries.shape[1])
    spec = np.fft.fftn(timeseries, s=[nfft])
    freq = np.fft.fftfreq(nfft, d=delta)

    ix0 = np.argmin(np.abs(freq - freqmin))
    ix1 = np.argmin(np.abs(freq - freqmax))

    if ix1 + n_taper > nfft:
        ix11 = nfft
    else:
        ix11 = ix1 + n_taper

    if ix0 - n_taper < 0:
        ix00 = 0
    else:
        ix00 = ix0 - n_taper

    spec_out = spec.copy()  # may be inconvenient due to higher memory usage
    spec_out[:, 0:ix00] = 0.0 + 0.0j
    spec_out[:, ix11:] = 0.0 + 0.0j

    if smooth_N <= 1:
        spec_out[:, ix00:ix11] = np.exp(1.0j * np.angle(spec_out[:, ix00:ix11]))
    else:
        spec_out[:, ix00:ix11] /= moving_ave_2D(np.abs(spec_out[:, ix00:ix11]), smooth_N)

    x = np.linspace(np.pi / 2.0, np.pi, ix0 - ix00)
    spec_out[:, ix00:ix0] *= np.cos(x) ** 2

    x = np.linspace(0.0, np.pi / 2.0, ix11 - ix1)
    spec_out[:, ix1:ix11] *= np.cos(x) ** 2

    return spec_out


def whiten(data, fft_para, n_taper=100):
    """
    This function takes a timeseries array, transforms to frequency domain using fft,
    whitens the amplitude of the spectrum in frequency domain between *freqmin* and *freqmax*
    and returns the whitened fft.
    PARAMETERS:
    ----------------------
    data: numpy.ndarray contains the 1D time series to whiten
    fft_para: dict containing all fft_cc parameters such as
        dt: The sampling space of the `data`
        freqmin: The lower frequency bound
        freqmax: The upper frequency bound
        smooth_N: integer, it defines the half window length to smooth
        freq_norm: whitening method between 'one-bit' and 'RMA'
    RETURNS:
    ----------------------
    FFTRawSign: numpy.ndarray contains the FFT of the whitened input trace between the frequency bounds
    """

    # Speed up FFT by padding to optimal size for FFTPACK
    if data.ndim == 1:
        FFTRawSign = whiten_1D(data, fft_para, n_taper)
        # ARR_OUT: Only for consistency with noisepy approach of holding the full
        # spectrum (not just 0 and positive freq. part)
        arr_out = np.zeros((FFTRawSign.shape[0] - 1) * 2 + 1, dtype=complex)
        arr_out[0 : FFTRawSign.shape[0]] = FFTRawSign
        arr_out[FFTRawSign.shape[0] :] = FFTRawSign[1:].conjugate()[::-1]

    elif data.ndim == 2:
        FFTRawSign = whiten_2D(data, fft_para, n_taper)
        arr_out = np.zeros((FFTRawSign.shape[0], (FFTRawSign.shape[1] - 1) * 2 + 1), dtype=complex)
        arr_out[:, FFTRawSign.shape[1] :] = FFTRawSign[:, 1:].conjugate()[::-1]
    return FFTRawSign


def adaptive_filter(arr, g):
    """
    the adaptive covariance filter to enhance coherent signals. Fellows the method of
    Nakata et al., 2015 (Appendix B)

    the filtered signal [x1] is given by x1 = ifft(P*x1(w)) where x1 is the ffted spectra
    and P is the filter. P is constructed by using the temporal covariance matrix.

    PARAMETERS:
    ----------------------
    arr: numpy.ndarray contains the 2D traces of daily/hourly cross-correlation functions
    g: a positive number to adjust the filter harshness
    RETURNS:
    ----------------------
    narr: numpy vector contains the stacked cross correlation function
    """
    if arr.ndim == 1:
        return arr
    N, M = arr.shape
    Nfft = next_fast_len(M)

    # fft the 2D array
    spec = scipy.fftpack.fft(arr, axis=1, n=Nfft)[:, :M]

    # make cross-spectrm matrix
    cspec = np.zeros(shape=(N * N, M), dtype=np.complex64)
    for ii in range(N):
        for jj in range(N):
            kk = ii * N + jj
            cspec[kk] = spec[ii] * np.conjugate(spec[jj])

    S1 = np.zeros(M, dtype=np.complex64)
    S2 = np.zeros(M, dtype=np.complex64)
    # construct the filter P
    for ii in range(N):
        mm = ii * N + ii
        S2 += cspec[mm]
        for jj in range(N):
            kk = ii * N + jj
            S1 += cspec[kk]

    p = np.power((S1 - S2) / (S2 * (N - 1)), g)

    # make ifft
    narr = np.real(scipy.fftpack.ifft(np.multiply(p, spec), Nfft, axis=1)[:, :M])
    return np.mean(narr, axis=0)


def pws(arr, sampling_rate, power=2, pws_timegate=5.0):
    """
    Performs phase-weighted stack on array of time series. Modified on the noise function by Tim Climents.
    Follows methods of Schimmel and Paulssen, 1997.
    If s(t) is time series data (seismogram, or cross-correlation),
    S(t) = s(t) + i*H(s(t)), where H(s(t)) is Hilbert transform of s(t)
    S(t) = s(t) + i*H(s(t)) = A(t)*exp(i*phi(t)), where
    A(t) is envelope of s(t) and phi(t) is phase of s(t)
    Phase-weighted stack, g(t), is then:
    g(t) = 1/N sum j = 1:N s_j(t) * | 1/N sum k = 1:N exp[i * phi_k(t)]|^v
    where N is number of traces used, v is sharpness of phase-weighted stack

    PARAMETERS:
    ---------------------
    arr: N length array of time series data (numpy.ndarray)
    sampling_rate: sampling rate of time series arr (int)
    power: exponent for phase stack (int)
    pws_timegate: number of seconds to smooth phase stack (float)

    RETURNS:
    ---------------------
    weighted: Phase weighted stack of time series data (numpy.ndarray)
    """

    if arr.ndim == 1:
        return arr
    N, M = arr.shape
    analytic = hilbert(arr, axis=1, N=next_fast_len(M))[:, :M]
    phase = np.angle(analytic)
    phase_stack = np.mean(np.exp(1j * phase), axis=0)
    phase_stack = np.abs(phase_stack) ** (power)

    # smoothing
    # timegate_samples = int(pws_timegate * sampling_rate)
    # phase_stack = moving_ave(phase_stack,timegate_samples)
    weighted = np.multiply(arr, phase_stack)
    return np.mean(weighted, axis=0)


def nroot_stack(cc_array, power):
    """
    this is nth-root stacking algorithm translated based on the matlab function
    from https://github.com/xtyangpsp/SeisStack (by Xiaotao Yang; follows the
    reference of Millet, F et al., 2019 JGR)

    Parameters:
    ------------
    cc_array: numpy.ndarray contains the 2D cross correlation matrix
    power: np.int, nth root for the stacking

    Returns:
    ------------
    nstack: np.ndarray, final stacked waveforms

    Written by Chengxin Jiang @ANU (May2020)
    """
    if cc_array.ndim == 1:
        print("2D matrix is needed for nroot_stack")
        return cc_array
    N, M = cc_array.shape
    dout = np.zeros(M, dtype=np.float32)

    # construct y
    for ii in range(N):
        dat = cc_array[ii, :]
        dout += np.sign(dat) * np.abs(dat) ** (1 / power)
    dout /= N

    # the final stacked waveform
    nstack = dout * np.abs(dout) ** (power - 1)

    return nstack


def selective_stack(cc_array, epsilon, cc_th):  # noqa: F811
    """
    this is a selective stacking algorithm developed by Jared Bryan/Kurama Okubo.

    PARAMETERS:
    ----------------------
    cc_array: numpy.ndarray contains the 2D cross correlation matrix
    epsilon: residual threhold to quit the iteration
    cc_th: numpy.float, threshold of correlation coefficient to be selected

    RETURNS:
    ----------------------
    newstack: numpy vector contains the stacked cross correlation
    nstep: np.int, total number of iterations for the stacking

    Originally ritten by Marine Denolle
    Modified by Chengxin Jiang @Harvard (Oct2020)
    """
    if cc_array.ndim == 1:
        print("2D matrix is needed for nroot_stack")
        return cc_array
    N, M = cc_array.shape

    res = 9e9  # residuals
    cof = np.zeros(N, dtype=np.float32)
    newstack = np.mean(cc_array, axis=0)

    nstep = 0
    # start iteration
    while res > epsilon:
        for ii in range(N):
            cof[ii] = np.corrcoef(newstack, cc_array[ii, :])[0, 1]

        # find good waveforms
        indx = np.where(cof >= cc_th)[0]
        if not len(indx):
            raise ValueError("cannot find good waveforms inside selective stacking")
        oldstack = newstack
        newstack = np.mean(cc_array[indx], axis=0)
        res = np.linalg.norm(newstack - oldstack) / (np.linalg.norm(newstack) * M)
        nstep += 1

    return newstack, nstep


def get_cc(s1, s_ref):
    # returns the correlation coefficient between waveforms in s1 against reference
    # waveform s_ref.
    #
    cc = np.zeros(s1.shape[0])
    s_ref_norm = np.linalg.norm(s_ref)
    for i in range(s1.shape[0]):
        cc[i] = np.sum(np.multiply(s1[i, :], s_ref)) / np.linalg.norm(s1[i, :]) / s_ref_norm
    return cc


########################################################
################ MONITORING FUNCTIONS ##################
########################################################

"""
a compilation of all available core functions for computing phase delays based on ambient noise interferometry

quick index of dv/v methods:
1) stretching (time stretching; Weaver et al (2011))
2) dtw_dvv (Dynamic Time Warping; Mikesell et al. 2015)
3) mwcs_dvv (Moving Window Cross Spectrum; Clark et al., 2011)
4) mwcc_dvv (Moving Window Cross Correlation; Snieder et al., 2012)
5) wts_dvv (Wavelet Streching; Yuan et al., in prep)
6) wxs_dvv (Wavelet Xross Spectrum; Mao et al., 2019)
7) wdw_dvv (Wavelet Dynamic Warping; Yuan et al., in prep)
"""


def stretching(ref, cur, dv_range, nbtrial, para):
    """
    This function compares the Reference waveform to stretched/compressed current waveforms to get the
    relative seismic velocity variation (and associated error).
    It also computes the correlation coefficient between the Reference waveform and the current waveform.

    PARAMETERS:
    ----------------
    ref: Reference waveform (np.ndarray, size N)
    cur: Current waveform (np.ndarray, size N)
    dv_range: absolute bound for the velocity variation; example: dv=0.03 for [-3,3]%
    of relative velocity change ('float')
    nbtrial: number of stretching coefficient between dvmin and dvmax, no need to be higher than 100  ('float')
    para: vector of the indices of the cur and ref windows on wich you want to do the measurements
    (np.ndarray, size tmin*delta:tmax*delta)
    For error computation, we need parameters:
        fmin: minimum frequency of the data
        fmax: maximum frequency of the data
        tmin: minimum time window where the dv/v is computed
        tmax: maximum time window where the dv/v is computed
    RETURNS:
    ----------------
    dv: Relative velocity change dv/v (in %)
    cc: correlation coefficient between the reference waveform and the best stretched/compressed current waveform
    cdp: correlation coefficient between the reference waveform and the initial current waveform
    error: Errors in the dv/v measurements based on Weaver et al (2011),
    On the precision of noise-correlation interferometry, Geophys. J. Int., 185(3)

    Note: The code first finds the best correlation coefficient between the Reference waveform and
    the stretched/compressed current waveform among the "nbtrial" values.
    A refined analysis is then performed around this value to obtain a more precise dv/v measurement .

    Originally by L. Viens 04/26/2018 (Viens et al., 2018 JGR)
    modified by Chengxin Jiang
    """
    # load common variables from dictionary
    twin = para["twin"]
    freq = para["freq"]
    dt = para["dt"]
    tmin = np.min(twin)
    tmax = np.max(twin)
    fmin = np.min(freq)
    fmax = np.max(freq)
    tvec = np.arange(tmin, tmax, dt)

    # make useful one for measurements
    dvmin = -np.abs(dv_range)
    dvmax = np.abs(dv_range)
    Eps = 1 + (np.linspace(dvmin, dvmax, nbtrial))
    cof = np.zeros(Eps.shape, dtype=np.float32)

    # Set of stretched/compressed current waveforms
    for ii in range(len(Eps)):
        nt = tvec * Eps[ii]
        s = np.interp(x=tvec, xp=nt, fp=cur)
        waveform_ref = ref
        waveform_cur = s
        cof[ii] = np.corrcoef(waveform_ref, waveform_cur)[0, 1]

    cdp = np.corrcoef(cur, ref)[0, 1]  # correlation coefficient between the reference and initial current waveforms

    # find the maximum correlation coefficient
    imax = np.nanargmax(cof)
    if imax >= len(Eps) - 2:
        imax = imax - 2
    if imax <= 2:
        imax = imax + 2

    # Proceed to the second step to get a more precise dv/v measurement
    dtfiner = np.linspace(Eps[imax - 2], Eps[imax + 2], 100)
    ncof = np.zeros(dtfiner.shape, dtype=np.float32)
    for ii in range(len(dtfiner)):
        nt = tvec * dtfiner[ii]
        s = np.interp(x=tvec, xp=nt, fp=cur)
        waveform_ref = ref
        waveform_cur = s
        ncof[ii] = np.corrcoef(waveform_ref, waveform_cur)[0, 1]

    cc = np.max(ncof)  # Find maximum correlation coefficient of the refined  analysis
    dv = 100.0 * dtfiner[np.argmax(ncof)] - 100  # Multiply by 100 to convert to percentage (Epsilon = -dt/t = dv/v)

    # Error computation based on Weaver et al (2011), On the precision of noise-correlation
    # interferometry, Geophys. J. Int., 185(3)
    T = 1 / (fmax - fmin)
    X = cc
    wc = np.pi * (fmin + fmax)
    t1 = np.min([tmin, tmax])
    t2 = np.max([tmin, tmax])
    error = 100 * (
        np.sqrt(1 - X**2) / (2 * X) * np.sqrt((6 * np.sqrt(np.pi / 2) * T) / (wc**2 * (t2**3 - t1**3)))
    )

    return dv, error, cc, cdp


def stretching_vect(ref, cur, dv_range, nbtrial, para):
    """
    This function compares the Reference waveform to stretched/compressed current waveforms
    to get the relative seismic velocity variation (and associated error).
    It also computes the correlation coefficient between the Reference waveform and the current waveform.

    PARAMETERS:
    ----------------
    ref: Reference waveform (np.ndarray, size N)
    cur: Current waveform (np.ndarray, size N)
    dv_range: absolute bound for the velocity variation; example: dv=0.03 for [-3,3]%
    of relative velocity change ('float')
    nbtrial: number of stretching coefficient between dvmin and dvmax, no need to be higher than 100  ('float')
    para: vector of the indices of the cur and ref windows on wich you want to do the
    measurements (np.ndarray, size tmin*delta:tmax*delta)
    For error computation, we need parameters:
        fmin: minimum frequency of the data
        fmax: maximum frequency of the data
        tmin: minimum time window where the dv/v is computed
        tmax: maximum time window where the dv/v is computed
    RETURNS:
    ----------------
    dv: Relative velocity change dv/v (in %)
    cc: correlation coefficient between the reference waveform and the best stretched/compressed current waveform
    cdp: correlation coefficient between the reference waveform and the initial current waveform
    error: Errors in the dv/v measurements based on Weaver et al (2011), On the precision
    of noise-correlation interferometry, Geophys. J. Int., 185(3)

    Note: The code first finds the best correlation coefficient between the Reference waveform and
    the stretched/compressed current waveform among the "nbtrial" values.
    A refined analysis is then performed around this value to obtain a more precise dv/v measurement .

    Originally by L. Viens 04/26/2018 (Viens et al., 2018 JGR)
    modified by Chengxin Jiang
    modified by Laura Ermert: vectorized version
    """
    # load common variables from dictionary
    twin = para["twin"]
    freq = para["freq"]
    dt = para["dt"]
    tmin = np.min(twin)
    tmax = np.max(twin)
    fmin = np.min(freq)
    fmax = np.max(freq)
    tvec = np.arange(tmin, tmax, dt)

    # make useful one for measurements
    dvmin = -np.abs(dv_range)
    dvmax = np.abs(dv_range)
    Eps = 1 + (np.linspace(dvmin, dvmax, nbtrial))
    cdp = np.corrcoef(cur, ref)[0, 1]  # correlation coefficient between the reference and initial current waveforms
    waveforms = np.zeros((nbtrial + 1, len(ref)))
    waveforms[0, :] = ref

    # Set of stretched/compressed current waveforms
    for ii in range(nbtrial):
        nt = tvec * Eps[ii]
        s = np.interp(x=tvec, xp=nt, fp=cur)
        waveforms[ii + 1, :] = s
    cof = np.corrcoef(waveforms)[0][1:]

    # find the maximum correlation coefficient
    imax = np.nanargmax(cof)
    if imax >= len(Eps) - 2:
        imax = imax - 2
    if imax < 2:
        imax = imax + 2

    # Proceed to the second step to get a more precise dv/v measurement
    dtfiner = np.linspace(Eps[imax - 2], Eps[imax + 2], nbtrial)
    # ncof    = np.zeros(dtfiner.shape,dtype=np.float32)
    waveforms = np.zeros((nbtrial + 1, len(ref)))
    waveforms[0, :] = ref
    for ii in range(len(dtfiner)):
        nt = tvec * dtfiner[ii]
        s = np.interp(x=tvec, xp=nt, fp=cur)
        waveforms[ii + 1, :] = s
    ncof = np.corrcoef(waveforms)[0][1:]
    cc = np.max(ncof)  # Find maximum correlation coefficient of the refined  analysis
    dv = 100.0 * dtfiner[np.argmax(ncof)] - 100  # Multiply by 100 to convert to percentage (Epsilon = -dt/t = dv/v)

    # Error computation based on Weaver et al (2011), On the precision of noise-correlation interferometry,
    # Geophys. J. Int., 185(3)
    T = 1 / (fmax - fmin)
    X = cc
    wc = np.pi * (fmin + fmax)
    t1 = np.min([tmin, tmax])
    t2 = np.max([tmin, tmax])
    error = 100 * (
        np.sqrt(1 - X**2) / (2 * X) * np.sqrt((6 * np.sqrt(np.pi / 2) * T) / (wc**2 * (t2**3 - t1**3)))
    )

    return dv, error, cc, cdp


def dtw_dvv(ref, cur, para, maxLag, b, direction):
    """
    Dynamic time warping for dv/v estimation.

    PARAMETERS:
    ----------------
    ref : reference signal (np.array, size N)
    cur : current signal (np.array, size N)
    para: dict containing useful parameters about the data window and targeted frequency
    maxLag : max number of points to search forward and backward.
            Suggest setting it larger if window is set larger.
    b : b-value to limit strain, which is to limit the maximum velocity perturbation.
            See equation 11 in (Mikesell et al. 2015)
    direction: direction to accumulate errors (1=forward, -1=backward)
    RETURNS:
    ------------------
    -m0 : estimated dv/v
    em0 : error of dv/v estimation

    Original by Di Yang
    Last modified by Dylan Mikesell (25 Feb. 2015)
    Translated to python by Tim Clements (17 Aug. 2018)
    """
    twin = para["twin"]
    dt = para["dt"]
    tmin = np.min(twin)
    tmax = np.max(twin)
    tvect = np.arange(tmin, tmax, dt)

    # setup other parameters
    npts = len(ref)  # number of time samples

    # compute error function over lags, which is independent of strain limit 'b'.
    err = computeErrorFunction(cur, ref, npts, maxLag)

    # direction to accumulate errors (1=forward, -1=backward)
    dist = accumulateErrorFunction(direction, err, npts, maxLag, b)
    stbar = backtrackDistanceFunction(-1 * direction, dist, err, -maxLag, b)
    stbarTime = stbar * dt  # convert from samples to time

    # cut the first and last 5% for better regression
    indx = np.where((tvect >= 0.05 * npts * dt) & (tvect <= 0.95 * npts * dt))[0]

    # linear regression to get dv/v
    if npts > 2:
        # weights
        w = np.ones(npts)
        # m, a, em, ea = linear_regression(time_axis[indx], delta_t[indx], w, intercept_origin=False)
        m0, em0 = linear_regression(
            tvect.flatten()[indx],
            stbarTime.flatten()[indx],
            w.flatten()[indx],
            intercept_origin=True,
        )

    else:
        print("not enough points to estimate dv/v for dtw")
        m0 = 0
        em0 = 0

    return m0 * 100, em0 * 100, dist


def mwcs_dvv(ref, cur, moving_window_length, slide_step, para, smoothing_half_win=5):
    """
    Moving Window Cross Spectrum method to measure dv/v (relying on phi=2*pi*f*t in freq domain)

    PARAMETERS:
    ----------------
    ref: Reference waveform (np.ndarray, size N)
    cur: Current waveform (np.ndarray, size N)
    moving_window_length: moving window length to calculate cross-spectrum (np.float, in sec)
    slide_step: steps in time to shift the moving window (np.float, in seconds)
    para: a dict containing parameters about input data window and frequency info, including
        delta->The sampling rate of the input timeseries (in Hz)
        window-> The target window for measuring dt/t
        freq-> The frequency bound to compute the dephasing (in Hz)
        tmin: The leftmost time lag (used to compute the "time lags array")
    smoothing_half_win: If different from 0, defines the half length of the smoothing hanning window.

    RETURNS:
    ------------------
    time_axis: the central times of the windows.
    delta_t: dt
    delta_err:error
    delta_mcoh: mean coherence

    Copied from MSNoise (https://github.com/ROBelgium/MSNoise/tree/master/msnoise)
    Modified by Chengxin Jiang
    """
    # common variables
    twin = para["twin"]
    freq = para["freq"]
    dt = para["dt"]
    tmin = np.min(twin)
    fmin = np.min(freq)
    fmax = np.max(freq)

    # parameter initialize
    delta_t = []
    delta_err = []
    delta_mcoh = []
    time_axis = []

    # info on the moving window
    window_length_samples = np.int(moving_window_length / dt)
    padd = int(2 ** (nextpow2(window_length_samples) + 2))
    count = 0
    tp = cosine_taper(window_length_samples, 0.15)

    minind = 0
    maxind = window_length_samples

    # loop through all sub-windows
    while maxind <= len(ref):
        cci = cur[minind:maxind]
        cci = scipy.signal.detrend(cci, type="linear")
        cci *= tp

        cri = ref[minind:maxind]
        cri = scipy.signal.detrend(cri, type="linear")
        cri *= tp

        minind += int(slide_step / dt)
        maxind += int(slide_step / dt)

        # do fft
        fcur = scipy.fftpack.fft(cci, n=padd)[: padd // 2]
        fref = scipy.fftpack.fft(cri, n=padd)[: padd // 2]

        fcur2 = np.real(fcur) ** 2 + np.imag(fcur) ** 2
        fref2 = np.real(fref) ** 2 + np.imag(fref) ** 2

        # get cross-spectrum & do filtering
        X = fref * (fcur.conj())
        if smoothing_half_win != 0:
            dcur = np.sqrt(smooth(fcur2, window="hanning", half_win=smoothing_half_win))
            dref = np.sqrt(smooth(fref2, window="hanning", half_win=smoothing_half_win))
            X = smooth(X, window="hanning", half_win=smoothing_half_win)
        else:
            dcur = np.sqrt(fcur2)
            dref = np.sqrt(fref2)

        dcs = np.abs(X)

        # Find the values the frequency range of interest
        freq_vec = scipy.fftpack.fftfreq(len(X) * 2, dt)[: padd // 2]
        index_range = np.argwhere(np.logical_and(freq_vec >= fmin, freq_vec <= fmax))

        # Get Coherence and its mean value
        coh = getCoherence(dcs, dref, dcur)
        mcoh = np.mean(coh[index_range])

        # Get Weights
        w = 1.0 / (1.0 / (coh[index_range] ** 2) - 1.0)
        w[coh[index_range] >= 0.99] = 1.0 / (1.0 / 0.9801 - 1.0)
        w = np.sqrt(w * np.sqrt(dcs[index_range]))
        w = np.real(w)

        # Frequency array:
        v = np.real(freq_vec[index_range]) * 2 * np.pi

        # Phase:
        phi = np.angle(X)
        phi[0] = 0.0
        phi = np.unwrap(phi)
        phi = phi[index_range]

        # Calculate the slope with a weighted least square linear regression
        # forced through the origin; weights for the WLS must be the variance !
        m, em = linear_regression(v.flatten(), phi.flatten(), w.flatten())
        delta_t.append(m)

        # print phi.shape, v.shape, w.shape
        e = np.sum((phi - m * v) ** 2) / (np.size(v) - 1)
        s2x2 = np.sum(v**2 * w**2)
        sx2 = np.sum(w * v**2)
        e = np.sqrt(e * s2x2 / sx2**2)

        delta_err.append(e)
        delta_mcoh.append(np.real(mcoh))
        time_axis.append(tmin + moving_window_length / 2.0 + count * slide_step)
        count += 1

        del fcur, fref
        del X
        del freq_vec
        del index_range
        del w, v, e, s2x2, sx2, m, em

    if maxind > len(cur) + int(slide_step / dt):
        print("The last window was too small, but was computed")

    # ensure all matrix are np array
    delta_t = np.array(delta_t)
    delta_err = np.array(delta_err)
    delta_mcoh = np.array(delta_mcoh)
    time_axis = np.array(time_axis)

    # ready for linear regression
    delta_mincho = 0.65
    delta_maxerr = 0.1
    delta_maxdt = 0.1
    indx1 = np.where(delta_mcoh > delta_mincho)
    indx2 = np.where(delta_err < delta_maxerr)
    indx3 = np.where(delta_t < delta_maxdt)

    # -----find good dt measurements-----
    indx = np.intersect1d(indx1, indx2)
    indx = np.intersect1d(indx, indx3)

    if len(indx) > 2:
        # ----estimate weight for regression----
        w = 1 / delta_err[indx]
        w[~np.isfinite(w)] = 1.0

        # ---------do linear regression-----------
        # m, a, em, ea = linear_regression(time_axis[indx], delta_t[indx], w, intercept_origin=False)
        m0, em0 = linear_regression(time_axis[indx], delta_t[indx], w, intercept_origin=True)

    else:
        print("not enough points to estimate dv/v for mwcs")
        m0 = 0
        em0 = 0

    return -m0 * 100, em0 * 100


def WCC_dvv(ref, cur, moving_window_length, slide_step, para):
    """
    Windowed cross correlation (WCC) for dt or dv/v mesurement (Snieder et al. 2012)

    Parameters:
    -----------
    ref: The "Reference" timeseries
    cur: The "Current" timeseries
    moving_window_length: The moving window length (in seconds)
    slide_step: The step to jump for the moving window (in seconds)
    para: a dict containing freq/time info of the data matrix

    Returns:
    ------------
    time_axis: central times of the moving window
    delta_t: dt
    delta_err: error
    delta_mcoh: mean coherence for each window

    Written by Congcong Yuan (1 July, 2019)
    """
    # common variables
    twin = para["twin"]
    dt = para["dt"]
    tmin = np.min(twin)

    # parameter initialize
    delta_t = []
    delta_t_coef = []
    time_axis = []

    # info on the moving window
    window_length_samples = np.int(moving_window_length / dt)
    count = 0
    tp = cosine_taper(window_length_samples, 0.15)

    minind = 0
    maxind = window_length_samples

    # loop through all sub-windows
    while maxind <= len(ref):
        cci = cur[minind:maxind]
        cci = scipy.signal.detrend(cci, type="linear")
        cci *= tp

        cri = ref[minind:maxind]
        cri = scipy.signal.detrend(cri, type="linear")
        cri *= tp

        minind += int(slide_step / dt)
        maxind += int(slide_step / dt)

        # normalize signals before cross correlation
        cci = (cci - cci.mean()) / cci.std()
        cri = (cri - cri.mean()) / cri.std()

        # get maximum correlation coefficient and its index
        cc2 = np.correlate(cci, cri, mode="same")
        cc2 = cc2 / np.sqrt((cci**2).sum() * (cri**2).sum())

        imaxcc2 = np.where(cc2 == np.max(cc2))[0]
        maxcc2 = np.max(cc2)

        # get the time shift
        m = (imaxcc2 - ((maxind - minind) // 2)) * dt
        delta_t.append(m)
        delta_t_coef.append(maxcc2)

        time_axis.append(tmin + moving_window_length / 2.0 + count * slide_step)
        count += 1

    del cci, cri, cc2, imaxcc2, maxcc2
    del m

    if maxind > len(cur) + int(slide_step / dt):
        print("The last window was too small, but was computed")

    delta_t = np.array(delta_t)
    delta_t_coef = np.array(delta_t_coef)
    time_axis = np.array(time_axis)

    # linear regression to get dv/v
    if count > 2:
        # simple weight
        w = np.ones(count)
        # m, a, em, ea = linear_regression(time_axis[indx], delta_t[indx], w, intercept_origin=False)
        m0, em0 = linear_regression(time_axis.flatten(), delta_t.flatten(), w.flatten(), intercept_origin=True)

    else:
        print("not enough points to estimate dv/v for wcc")
        m0 = 0
        em0 = 0

    return -m0 * 100, em0 * 100


def wxs_dvv(
    ref,
    cur,
    allfreq,
    para,
    dj=1 / 12,
    s0=-1,
    J=-1,
    sig=False,
    wvn="morlet",
    unwrapflag=False,
):
    """
    Compute dt or dv/v in time and frequency domain from wavelet cross spectrum (wxs).
    for all frequecies in an interest range

    Parameters
    --------------
    ref: The "Reference" timeseries (numpy.ndarray)
    cur: The "Current" timeseries (numpy.ndarray)
    allfreq: a boolen variable to make measurements on all frequency range or not
    para: a dict containing freq/time info of the data matrix
    dj, s0, J, sig, wvn: common parameters used in 'wavelet.wct'
    unwrapflag: True - unwrap phase delays. Default is False

    RETURNS:
    ------------------
    dvv*100 : estimated dv/v in %
    err*100 : error of dv/v estimation in %

    Originally written by Tim Clements (1 March, 2019)
    Modified by Congcong Yuan (30 June, 2019) based on (Mao et al. 2019).
    Updated by Chengxin Jiang (10 Oct, 2019) to merge the functionality for mesurements
    across all frequency and one freq range
    """
    # common variables
    twin = para["twin"]
    freq = para["freq"]
    dt = para["dt"]
    tmin = np.min(twin)
    tmax = np.max(twin)
    fmin = np.min(freq)
    fmax = np.max(freq)
    tvec = np.arange(tmin, tmax, dt)
    npts = len(tvec)

    # perform cross coherent analysis, modified from function 'wavelet.cwt'
    WCT, aWCT, coi, freq, sig = wct_modified(ref, cur, dt, dj=dj, s0=s0, J=J, sig=sig, wavelet=wvn, normalize=True)

    if unwrapflag:
        phase = np.unwrap(aWCT, axis=-1)  # axis=0, upwrap along time; axis=-1, unwrap along frequency
    else:
        phase = aWCT

    # zero out data outside frequency band
    if (fmax > np.max(freq)) | (fmax <= fmin):
        raise ValueError("Abort: input frequency out of limits!")
    else:
        freq_indin = np.where((freq >= fmin) & (freq <= fmax))[0]

    # follow MWCS to do two steps of linear regression
    if not allfreq:
        delta_t_m, delta_t_unc = np.zeros(npts, dtype=np.float32), np.zeros(npts, dtype=np.float32)
        # assume the tvec is the time window to measure dt
        for it in range(npts):
            w = 1 / WCT[freq_indin, it]
            w[~np.isfinite(w)] = 1.0
            delta_t_m[it], delta_t_unc[it] = linear_regression(freq[freq_indin] * 2 * np.pi, phase[freq_indin, it], w)

        # new weights for regression
        w2 = 1 / np.mean(WCT[freq_indin, :], axis=0)
        w2[~np.isfinite(w2)] = 1.0

        # now use dt and t to get dv/v
        if len(w2) > 2:
            if not np.any(delta_t_m):
                dvv, err = np.nan, np.nan
            m, em = linear_regression(tvec, delta_t_m, w2, intercept_origin=True)
            dvv, err = -m, em
        else:
            print("not enough points to estimate dv/v for wts")
            dvv, err = np.nan, np.nan

        return dvv * 100, err * 100

    # convert phase directly to delta_t for all frequencies
    else:
        # convert phase delay to time delay
        delta_t = phase / (2 * np.pi * freq[:, None])  # normalize phase by (2*pi*frequency)
        dvv, err = np.zeros(freq_indin.shape), np.zeros(freq_indin.shape)

        # loop through freq for linear regression
        for ii, ifreq in enumerate(freq_indin):
            if len(tvec) > 2:
                if not np.any(delta_t[ifreq]):
                    continue

                # how to better approach the uncertainty of delta_t
                w = 1 / WCT[ifreq]
                w[~np.isfinite(w)] = 1.0

                # m, a, em, ea = linear_regression(time_axis[indx], delta_t[indx], w, intercept_origin=False)
                m, em = linear_regression(tvec, delta_t[ifreq], w, intercept_origin=True)
                dvv[ii], err[ii] = -m, em
            else:
                print("not enough points to estimate dv/v for wts")
                dvv[ii], err[ii] = np.nan, np.nan

        return freq[freq_indin], dvv * 100, err * 100


def wts_dvv(
    ref,
    cur,
    allfreq,
    para,
    dv_range,
    nbtrial,
    dj=1 / 12,
    s0=-1,
    J=-1,
    wvn="morlet",
    normalize=True,
):
    """
    Apply stretching method to continuous wavelet transformation (CWT) of signals
    for all frequecies in an interest range

    Parameters
    --------------
    ref: The "Reference" timeseries (numpy.ndarray)
    cur: The "Current" timeseries (numpy.ndarray)
    allfreq: a boolen variable to make measurements on all frequency range or not
    para: a dict containing freq/time info of the data matrix
    dv_range: absolute bound for the velocity variation; example: dv=0.03 for [-3,3]%
    of relative velocity change (float)
    nbtrial: number of stretching coefficient between dvmin and dvmax, no need to be higher than 100  (float)
    dj, s0, J, sig, wvn: common parameters used in 'wavelet.wct'
    normalize: normalize the wavelet spectrum or not. Default is True

    RETURNS:
    ------------------
    dvv: estimated dv/v
    err: error of dv/v estimation

    Written by Congcong Yuan (30 Jun, 2019)
    """
    # common variables
    freq = para["freq"]
    dt = para["dt"]
    fmin = np.min(freq)
    fmax = np.max(freq)

    # apply cwt on two traces
    cwt1, sj, freq, coi, _, _ = pycwt.cwt(cur, dt, dj, s0, J, wvn)
    cwt2, sj, freq, coi, _, _ = pycwt.cwt(ref, dt, dj, s0, J, wvn)

    # extract real values of cwt
    rcwt1, rcwt2 = np.real(cwt1), np.real(cwt2)

    # zero out data outside frequency band
    if (fmax > np.max(freq)) | (fmax <= fmin):
        raise ValueError("Abort: input frequency out of limits!")
    else:
        freq_indin = np.where((freq >= fmin) & (freq <= fmax))[0]

    # convert wavelet domain back to time domain (~filtering)
    if not allfreq:
        # inverse cwt to time domain
        icwt1 = pycwt.icwt(cwt1[freq_indin], sj[freq_indin], dt, dj, wvn)
        icwt2 = pycwt.icwt(cwt2[freq_indin], sj[freq_indin], dt, dj, wvn)

        # assume all time window is used
        wcwt1, wcwt2 = np.real(icwt1), np.real(icwt2)

        # Normalizes both signals, if appropriate.
        if normalize:
            ncwt1 = (wcwt1 - wcwt1.mean()) / wcwt1.std()
            ncwt2 = (wcwt2 - wcwt2.mean()) / wcwt2.std()
        else:
            ncwt1 = wcwt1
            ncwt2 = wcwt2

        # run stretching
        dvv, err, cc, cdp = stretching(ncwt2, ncwt1, dv_range, nbtrial, para)
        return dvv, err

    # directly take advantage of the
    else:
        # initialize variable
        nfreq = len(freq_indin)
        dvv, cc, cdp, err = (
            np.zeros(nfreq, dtype=np.float32),
            np.zeros(nfreq, dtype=np.float32),
            np.zeros(nfreq, dtype=np.float32),
            np.zeros(nfreq, dtype=np.float32),
        )

        # loop through each freq
        for ii, ifreq in enumerate(freq_indin):
            # prepare windowed data
            wcwt1, wcwt2 = rcwt1[ifreq], rcwt2[ifreq]

            # Normalizes both signals, if appropriate.
            if normalize:
                ncwt1 = (wcwt1 - wcwt1.mean()) / wcwt1.std()
                ncwt2 = (wcwt2 - wcwt2.mean()) / wcwt2.std()
            else:
                ncwt1 = wcwt1
                ncwt2 = wcwt2

            # run stretching
            dv, error, c1, c2 = stretching(ncwt2, ncwt1, dv_range, nbtrial, para)
            dvv[ii], cc[ii], cdp[ii], err[ii] = dv, c1, c2, error

        return freq[freq_indin], dvv, err


def wtdtw_allfreq(
    ref,
    cur,
    allfreq,
    para,
    maxLag,
    b,
    direction,
    dj=1 / 12,
    s0=-1,
    J=-1,
    wvn="morlet",
    normalize=True,
):
    """
    Apply dynamic time warping method to continuous wavelet transformation (CWT) of signals
    for all frequecies in an interest range

    Parameters
    --------------
    ref: The "Reference" timeseries (numpy.ndarray)
    cur: The "Current" timeseries (numpy.ndarray)
    allfreq: a boolen variable to make measurements on all frequency range or not
    maxLag: max number of points to search forward and backward.
    b: b-value to limit strain, which is to limit the maximum velocity perturbation.
    See equation 11 in (Mikesell et al. 2015)
    direction: direction to accumulate errors (1=forward, -1=backward)
    dj, s0, J, sig, wvn: common parameters used in 'wavelet.wct'
    normalize: normalize the wavelet spectrum or not. Default is True

    RETURNS:
    ------------------
    dvv: estimated dv/v
    err: error of dv/v estimation

    Written by Congcong Yuan (30 Jun, 2019)
    """
    # common variables
    freq = para["freq"]
    dt = para["dt"]
    fmin = np.min(freq)
    fmax = np.max(freq)

    # apply cwt on two traces
    cwt1, sj, freq, coi, _, _ = pycwt.cwt(cur, dt, dj, s0, J, wvn)
    cwt2, sj, freq, coi, _, _ = pycwt.cwt(ref, dt, dj, s0, J, wvn)

    # extract real values of cwt
    rcwt1, rcwt2 = np.real(cwt1), np.real(cwt2)

    # zero out cone of influence and data outside frequency band
    if (fmax > np.max(freq)) | (fmax <= fmin):
        raise ValueError("Abort: input frequency out of limits!")
    else:
        freq_indin = np.where((freq >= fmin) & (freq <= fmax))[0]

        # Use DTW method to extract dvv
        nfreq = len(freq_indin)
        dvv, err = np.zeros(nfreq, dtype=np.float32), np.zeros(nfreq, dtype=np.float32)

        for ii, ifreq in enumerate(freq_indin):
            # prepare windowed data
            wcwt1, wcwt2 = rcwt1[ifreq], rcwt2[ifreq]
            # Normalizes both signals, if appropriate.
            if normalize:
                ncwt1 = (wcwt1 - wcwt1.mean()) / wcwt1.std()
                ncwt2 = (wcwt2 - wcwt2.mean()) / wcwt2.std()
            else:
                ncwt1 = wcwt1
                ncwt2 = wcwt2

            # run dtw
            dv, error, dist = dtw_dvv(ncwt2, ncwt1, para, maxLag, b, direction)
            dvv[ii], err[ii] = dv, error

    del cwt1, cwt2, rcwt1, rcwt2, ncwt1, ncwt2, wcwt1, wcwt2, coi, sj, dist

    if not allfreq:
        return np.mean(dvv), np.mean(err)
    else:
        return freq[freq_indin], dvv, err


#############################################################
################ MONITORING UTILITY FUNCTIONS ###############
#############################################################

"""
below are assembly of the monitoring utility functions called by monitoring functions
"""


def smooth(x, window="boxcar", half_win=3):
    """
    performs smoothing in interested time window

    Parameters
    --------------
    x: timeseris data
    window: types of window to do smoothing
    half_win: half window length

    RETURNS:
    ------------------
    y: smoothed time window
    """
    # TODO: docsting
    window_len = 2 * half_win + 1
    # extending the data at beginning and at the end
    # to apply the window at the borders
    s = np.r_[x[window_len - 1 : 0 : -1], x, x[-1:-window_len:-1]]
    if window == "boxcar":
        w = scipy.signal.boxcar(window_len).astype("complex")
    else:
        w = scipy.signal.hanning(window_len).astype("complex")
    y = np.convolve(w / w.sum(), s, mode="valid")
    return y[half_win : len(y) - half_win]


def nextpow2(x):
    """
    Returns the next power of 2 of x.
    """
    return int(np.ceil(np.log2(np.abs(x))))


def getCoherence(dcs, ds1, ds2):
    """
    get cross coherence between reference and current waveforms following equation of A3 in Clark et al., 2011

    Parameters
    --------------
    dcs: amplitude of the cross spectrum
    ds1: amplitude of the spectrum of current waveform
    ds2: amplitude of the spectrum of reference waveform

    RETURNS:
    ------------------
    coh: cohrerency matrix used for estimate the robustness of the cross spectrum
    """
    n = len(dcs)
    coh = np.zeros(n).astype("complex")
    valids = np.argwhere(np.logical_and(np.abs(ds1) > 0, np.abs(ds2) > 0))
    coh[valids] = dcs[valids] / (ds1[valids] * ds2[valids])
    coh[coh > (1.0 + 0j)] = 1.0 + 0j
    return coh


def computeErrorFunction(u1, u0, nSample, lag, norm="L2"):
    """
    compute Error Function used in DTW. The error function is equation 1 in Hale, 2013. You could uncomment the
    L1 norm and comment the L2 norm if you want on Line 29

    Parameters
    --------------
    u1:  trace that we want to warp; size = (nsamp,1)
    u0:  reference trace to compare with: size = (nsamp,1)
    nSample: numer of points to compare in the traces
    lag: maximum lag in sample number to search
    norm: 'L2' or 'L1' (default is 'L2')

    RETURNS:
    ------------------
    err: the 2D error function; size = (nsamp,2*lag+1)

    Original by Di Yang
    Last modified by Dylan Mikesell (25 Feb. 2015)
    Translated to python by Tim Clements (17 Aug. 2018)

    """

    if lag >= nSample:
        raise ValueError("computeErrorFunction:lagProblem", "lag must be smaller than nSample")

    # Allocate error function variable
    err = np.zeros([nSample, 2 * lag + 1])

    # initial error calculation
    # loop over lags
    for ll in np.arange(-lag, lag + 1):
        thisLag = ll + lag

        # loop over samples
        for ii in range(nSample):
            # skip corners for now, we will come back to these
            if (ii + ll >= 0) & (ii + ll < nSample):
                err[ii, thisLag] = u1[ii] - u0[ii + ll]

    if norm == "L2":
        err = err**2
    elif norm == "L1":
        err = np.abs(err)

    # Now fix corners with constant extrapolation
    for ll in np.arange(-lag, lag + 1):
        thisLag = ll + lag

        for ii in range(nSample):
            if ii + ll < 0:
                err[ii, thisLag] = err[-ll, thisLag]

            elif ii + ll > nSample - 1:
                err[ii, thisLag] = err[nSample - ll - 1, thisLag]

    return err


def accumulateErrorFunction(dir, err, nSample, lag, b):
    """
    accumulation of the error, which follows the equation 6 in Hale, 2013.

    Parameters
    --------------
    dir: accumulation direction ( dir > 0 = forward in time, dir <= 0 = backward in time)
    err: the 2D error function; size = (nsamp,2*lag+1)
    nSample: numer of points to compare in the traces
    lag: maximum lag in sample number to search
    b: strain limit (integer value >= 1)

    RETURNS:
    ------------------
    d: the 2D distance function; size = (nsamp,2*lag+1)

    Original by Di Yang
    Last modified by Dylan Mikesell (25 Feb. 2015)
    Translated to python by Tim Clements (17 Aug. 2018)

    """

    # number of lags from [ -lag : +lag ]
    nLag = (2 * lag) + 1

    # allocate distance matrix
    d = np.zeros([nSample, nLag])

    # Setup indices based on forward or backward accumulation direction
    if dir > 0:  # FORWARD
        iBegin, iEnd, iInc = 0, nSample - 1, 1
    else:  # BACKWARD
        iBegin, iEnd, iInc = nSample - 1, 0, -1

    # Loop through all times ii in forward or backward direction
    for ii in range(iBegin, iEnd + iInc, iInc):
        # min/max to account for the edges/boundaries
        ji = max([0, min([nSample - 1, ii - iInc])])
        jb = max([0, min([nSample - 1, ii - iInc * b])])

        # loop through all lag
        for ll in range(nLag):
            # check limits on lag indices
            lMinus1 = ll - 1

            # check lag index is greater than 0
            if lMinus1 < 0:
                lMinus1 = 0  # make lag = first lag

            lPlus1 = ll + 1  # lag at l+1

            # check lag index less than max lag
            if lPlus1 > nLag - 1:
                lPlus1 = nLag - 1

            # get distance at lags (ll-1, ll, ll+1)
            distLminus1 = d[jb, lMinus1]  # minus:  d[i-b, j-1]
            distL = d[ji, ll]  # actual d[i-1, j]
            distLplus1 = d[jb, lPlus1]  # plus d[i-b, j+1]

            if ji != jb:  # equation 10 in Hale, 2013
                for kb in range(ji, jb + iInc - 1, -iInc):
                    distLminus1 = distLminus1 + err[kb, lMinus1]
                    distLplus1 = distLplus1 + err[kb, lPlus1]

            # equation 6 (if b=1) or 10 (if b>1) in Hale (2013) after treating boundaries
            d[ii, ll] = err[ii, ll] + min([distLminus1, distL, distLplus1])

    return d


def backtrackDistanceFunction(dir, d, err, lmin, b):
    """
    The function is equation 2 in Hale, 2013.

    Parameters
    --------------
    dir: side to start minimization ( dir > 0 = front, dir <= 0 =  back)
    d : the 2D distance function; size = (nsamp,2*lag+1)
    err: the 2D error function; size = (nsamp,2*lag+1)
    lmin: minimum lag to search over
    b : strain limit (integer value >= 1)

    RETURNS:
    ------------------
    stbar: vector of integer shifts subject to |u(i)-u(i-1)| <= 1/b

    Original by Di Yang
    Last modified by Dylan Mikesell (19 Dec. 2014)

    Translated to python by Tim Clements (17 Aug. 2018)

    """

    nSample, nLag = d.shape
    stbar = np.zeros(nSample)

    # Setup indices based on forward or backward accumulation direction
    if dir > 0:  # FORWARD
        iBegin, iEnd, iInc = 0, nSample - 1, 1
    else:  # BACKWARD
        iBegin, iEnd, iInc = nSample - 1, 0, -1

    # start from the end (front or back)
    ll = np.argmin(d[iBegin, :])  # find minimum accumulated distance at front or back depending on 'dir'
    stbar[iBegin] = ll + lmin  # absolute value of integer shift

    # move through all time samples in forward or backward direction
    ii = iBegin

    while ii != iEnd:
        # min/max for edges/boundaries
        ji = np.max([0, np.min([nSample - 1, ii + iInc])])
        jb = np.max([0, np.min([nSample - 1, ii + iInc * b])])

        # check limits on lag indices
        lMinus1 = ll - 1

        if lMinus1 < 0:  # check lag index is greater than 1
            lMinus1 = 0  # make lag = first lag

        lPlus1 = ll + 1

        if lPlus1 > nLag - 1:  # check lag index less than max lag
            lPlus1 = nLag - 1

        # get distance at lags (ll-1, ll, ll+1)
        distLminus1 = d[jb, lMinus1]  # minus:  d[i-b, j-1]
        distL = d[ji, ll]  # actual d[i-1, j]
        distLplus1 = d[jb, lPlus1]  # plus d[i-b, j+1]

        # equation 10 in Hale (2013)
        # sum errors over i-1:i-b+1
        if ji != jb:
            for kb in range(ji, jb - iInc - 1, iInc):
                distLminus1 = distLminus1 + err[kb, lMinus1]
                distLplus1 = distLplus1 + err[kb, lPlus1]

        # update minimum distance to previous sample
        dl = np.min([distLminus1, distL, distLplus1])

        if dl != distL:  # then ll ~= ll and we check forward and backward
            if dl == distLminus1:
                ll = lMinus1
            else:
                ll = lPlus1

        # assume ii = ii - 1
        ii += iInc

        # absolute integer of lag
        stbar[ii] = ll + lmin

        # now move to correct time index, if smoothing difference over many
        # time samples using 'b'
        if (ll == lMinus1) | (ll == lPlus1):  # check edges to see about b values
            if ji != jb:  # if b>1 then need to move more steps
                for kb in range(ji, jb - iInc - 1, iInc):
                    ii = ii + iInc  # move from i-1:i-b-1
                    stbar[ii] = ll + lmin  # constant lag over that time

    return stbar


def wct_modified(
    y1, y2, dt, dj=1 / 12, s0=-1, J=-1, sig=True, significance_level=0.95, wavelet="morlet", normalize=True, **kwargs
):
    """
        Wavelet coherence transform (WCT).
    ​
        The WCT finds regions in time frequency space where the two time
        series co-vary, but do not necessarily have high power.
    ​
        Parameters
        ----------
        y1, y2 : numpy.ndarray, list
            Input signals.
        dt : float
            Sample spacing.
        dj : float, optional
            Spacing between discrete scales. Default value is 1/12.
            Smaller values will result in better scale resolution, but
            slower calculation and plot.
        s0 : float, optional
            Smallest scale of the wavelet. Default value is 2*dt.
        J : float, optional
            Number of scales less one. Scales range from s0 up to
            s0 * 2**(J * dj), which gives a total of (J + 1) scales.
            Default is J = (log2(N*dt/so))/dj.
        significance_level (float, optional) :
            Significance level to use. Default is 0.95.
        normalize (boolean, optional) :
            If set to true, normalizes CWT by the standard deviation of
            the signals.
    ​
        Returns
        -------
        TODO: Something TBA and TBC
    ​
        See also
        --------
        cwt, xwt
    ​
    """

    wavelet = pycwt.wavelet._check_parameter_wavelet(wavelet)
    # Checking some input parameters
    if s0 == -1:
        # Number of scales
        s0 = 2 * dt / wavelet.flambda()
    if J == -1:
        # Number of scales
        J = np.int(np.round(np.log2(y1.size * dt / s0) / dj))

    # Makes sure input signals are numpy arrays.
    y1 = np.asarray(y1)
    y2 = np.asarray(y2)
    # Calculates the standard deviation of both input signals.
    std1 = y1.std()
    std2 = y2.std()
    # Normalizes both signals, if appropriate.
    if normalize:
        y1_normal = (y1 - y1.mean()) / std1
        y2_normal = (y2 - y2.mean()) / std2
    else:
        y1_normal = y1
        y2_normal = y2

    # Calculates the CWT of the time-series making sure the same parameters
    # are used in both calculations.
    _kwargs = dict(dj=dj, s0=s0, J=J, wavelet=wavelet)
    W1, sj, freq, coi, _, _ = pycwt.cwt(y1_normal, dt, **_kwargs)
    W2, sj, freq, coi, _, _ = pycwt.cwt(y2_normal, dt, **_kwargs)

    scales1 = np.ones([1, y1.size]) * sj[:, None]
    scales2 = np.ones([1, y2.size]) * sj[:, None]

    # Smooth the wavelet spectra before truncating.
    S1 = wavelet.smooth(np.abs(W1) ** 2 / scales1, dt, dj, sj)
    S2 = wavelet.smooth(np.abs(W2) ** 2 / scales2, dt, dj, sj)

    # Now the wavelet transform coherence
    W12 = W1 * W2.conj()
    scales = np.ones([1, y1.size]) * sj[:, None]
    S12 = wavelet.smooth(W12 / scales, dt, dj, sj)
    WCT = np.abs(S12) ** 2 / (S1 * S2)
    aWCT = np.angle(W12)

    # Calculates the significance using Monte Carlo simulations with 95%
    # confidence as a function of scale.

    if sig:
        a1, b1, c1 = pycwt.ar1(y1)
        a2, b2, c2 = pycwt.ar1(y2)
        sig = pycwt.wct_significance(
            a1, a2, dt=dt, dj=dj, s0=s0, J=J, significance_level=significance_level, wavelet=wavelet, **kwargs
        )
    else:
        sig = np.asarray([0])

    return WCT, aWCT, coi, freq, sig


################################################################
################ DISPERSION EXTRACTION FUNCTIONS ###############
################################################################


# function to extract the dispersion from the image
def extract_dispersion(amp, per, vel):
    """
    this function takes the dispersion image from CWT as input, tracks the global maxinum on
    the wavelet spectrum amplitude and extract the sections with continous and high quality data

    PARAMETERS:
    ----------------
    amp: 2D amplitude matrix of the wavelet spectrum
    phase: 2D phase matrix of the wavelet spectrum
    per:  period vector for the 2D matrix
    vel:  vel vector of the 2D matrix
    RETURNS:
    ----------------
    per:  central frequency of each wavelet scale with good data
    gv:   group velocity vector at each frequency
    """
    maxgap = 5
    nper = amp.shape[0]
    gv = np.zeros(nper, dtype=np.float32)
    dvel = vel[1] - vel[0]

    # find global maximum
    for ii in range(nper):
        maxvalue = np.max(amp[ii], axis=0)
        indx = list(amp[ii]).index(maxvalue)
        gv[ii] = vel[indx]

    # check the continuous of the dispersion
    for ii in range(1, nper - 15):
        # 15 is the minumum length needed for output
        for jj in range(15):
            if np.abs(gv[ii + jj] - gv[ii + 1 + jj]) > maxgap * dvel:
                gv[ii] = 0
                break

    # remove the bad ones
    indx = np.where(gv > 0)[0]

    return per[indx], gv[indx]<|MERGE_RESOLUTION|>--- conflicted
+++ resolved
@@ -21,6 +21,9 @@
 from obspy.signal.util import _npts2nfft
 from scipy.fftpack import next_fast_len
 from scipy.signal import hilbert
+
+from noisepy.seis.datatypes import ChannelData
+from noisepy.seis.S1_fft_cc_MPI import ConfigParameters
 
 from noisepy.seis.datatypes import ChannelData
 from noisepy.seis.S1_fft_cc_MPI import ConfigParameters
@@ -358,13 +361,35 @@
                 return inv
         else:
             raise ValueError("Could not find a StationXML file for station: %s." % stats.station)
-<<<<<<< HEAD
-
-
-=======
-
-
->>>>>>> 56212406
+        return stats2Inv_staxml(stats, respdir)
+    if input_fmt == "sac":
+        return stats2inv_sac(stats)
+    elif input_fmt == "mseed":
+        return stats2inv_mseed(stats, locs)
+
+
+def stats2Inv_staxml(stats, respdir) -> Inventory:
+    if not respdir:
+        raise ValueError("Abort! staxml is selected but no directory is given to access the files")
+    else:
+        invfilelist = glob.glob(os.path.join(respdir, "*" + stats.station + "*"))
+        if len(invfilelist) > 0:
+            invfile = invfilelist[0]
+            if len(invfilelist) > 1:
+                print(
+                    (
+                        "Warning! More than one StationXML file was found for station %s."
+                        + "Keeping the first file in list."
+                    )
+                    % stats.station
+                )
+            if os.path.isfile(str(invfile)):
+                inv = obspy.read_inventory(invfile)
+                return inv
+        else:
+            raise ValueError("Could not find a StationXML file for station: %s." % stats.station)
+
+
 def stats2inv_sac(stats):
     inv = Inventory(networks=[], source="homegrown")
     net = Network(
@@ -374,7 +399,25 @@
         description="created from SAC and resp files",
         start_date=stats.starttime,
     )
-
+def stats2inv_sac(stats):
+    inv = Inventory(networks=[], source="homegrown")
+    net = Network(
+        # This is the network code according to the SEED standard.
+        code=stats.network,
+        stations=[],
+        description="created from SAC and resp files",
+        start_date=stats.starttime,
+    )
+
+    sta = Station(
+        # This is the station code according to the SEED standard.
+        code=stats.station,
+        latitude=stats.sac["stla"],
+        longitude=stats.sac["stlo"],
+        elevation=stats.sac["stel"],
+        creation_date=stats.starttime,
+        site=Site(name="First station"),
+    )
     sta = Station(
         # This is the station code according to the SEED standard.
         code=stats.station,
@@ -400,7 +443,34 @@
         sample_rate=stats.sampling_rate,
     )
     response = obspy.core.inventory.response.Response()
-
+    cha = Channel(
+        # This is the channel code according to the SEED standard.
+        code=stats.channel,
+        # This is the location code according to the SEED standard.
+        location_code=stats.location,
+        # Note that these coordinates can differ from the station coordinates.
+        latitude=stats.sac["stla"],
+        longitude=stats.sac["stlo"],
+        elevation=stats.sac["stel"],
+        depth=-stats.sac["stel"],
+        azimuth=stats.sac["cmpaz"],
+        dip=stats.sac["cmpinc"],
+        sample_rate=stats.sampling_rate,
+    )
+    response = obspy.core.inventory.response.Response()
+
+    # Now tie it all together.
+    cha.response = response
+    sta.channels.append(cha)
+    net.stations.append(sta)
+    inv.networks.append(net)
+
+    return inv
+
+
+def stats2inv_mseed(stats, locs: pd.DataFrame) -> Inventory:
+    inv = Inventory(networks=[], source="homegrown")
+    ista = locs[locs["station"] == stats.station].index.values.astype("int64")[0]
     # Now tie it all together.
     cha.response = response
     sta.channels.append(cha)
@@ -421,7 +491,23 @@
         description="created from SAC and resp files",
         start_date=stats.starttime,
     )
-
+    net = Network(
+        # This is the network code according to the SEED standard.
+        code=locs.iloc[ista]["network"],
+        stations=[],
+        description="created from SAC and resp files",
+        start_date=stats.starttime,
+    )
+
+    sta = Station(
+        # This is the station code according to the SEED standard.
+        code=locs.iloc[ista]["station"],
+        latitude=locs.iloc[ista]["latitude"],
+        longitude=locs.iloc[ista]["longitude"],
+        elevation=locs.iloc[ista]["elevation"],
+        creation_date=stats.starttime,
+        site=Site(name="First station"),
+    )
     sta = Station(
         # This is the station code according to the SEED standard.
         code=locs.iloc[ista]["station"],
@@ -443,6 +529,17 @@
         dip=0,
         sample_rate=stats.sampling_rate,
     )
+    cha = Channel(
+        code=stats.channel,
+        location_code=stats.location,
+        latitude=locs.iloc[ista]["latitude"],
+        longitude=locs.iloc[ista]["longitude"],
+        elevation=locs.iloc[ista]["elevation"],
+        depth=-locs.iloc[ista]["elevation"],
+        azimuth=0,
+        dip=0,
+        sample_rate=stats.sampling_rate,
+    )
 
     response = obspy.core.inventory.response.Response()
 
@@ -455,6 +552,7 @@
     return inv
 
 
+def sta_info_from_inv(inv: obspy.core.inventory.inventory.Inventory):
 def sta_info_from_inv(inv: obspy.core.inventory.inventory.Inventory):
     """
     this function outputs station info from the obspy inventory object
@@ -490,6 +588,7 @@
 
 
 def cut_trace_make_stat(fc_para: ConfigParameters, ch_data: ChannelData):
+def cut_trace_make_stat(fc_para: ConfigParameters, ch_data: ChannelData):
     """
     this function cuts continous noise data into user-defined segments, estimate the statistics of
     each segment and keep timestamp of each segment for later use. (used in S1)
@@ -509,13 +608,18 @@
     dataS = []
 
     # useful parameters for trace sliding
+    nseg = int(np.floor((fc_para.inc_hours / 24 * 86400 - fc_para.cc_len) / fc_para.step))
+    sps = int(ch_data.sampling_rate)
+    starttime = ch_data.start_timestamp
     nseg = int(np.floor((fc_para.inc_hours / 24 * 86400 - fc_para.cc_len) / fc_para.step))
     sps = int(ch_data.sampling_rate)
     starttime = ch_data.start_timestamp
     # copy data into array
     data = ch_data.data
+    data = ch_data.data
 
     # if the data is shorter than the tim chunck, return zero values
+    if data.size < sps * fc_para.inc_hours * 3600:
     if data.size < sps * fc_para.inc_hours * 3600:
         return source_params, dataS_t, dataS
 
@@ -524,18 +628,16 @@
     all_stdS = np.std(data)  # standard deviation over all noise window
     if all_madS == 0 or all_stdS == 0 or np.isnan(all_madS) or np.isnan(all_stdS):
         print("continue! madS or stdS equals to 0 for %s")
+        print("continue! madS or stdS equals to 0 for %s")
         return source_params, dataS_t, dataS
 
     # initialize variables
+    npts = int(fc_para.cc_len * sps)
     npts = int(fc_para.cc_len * sps)
     # trace_madS = np.zeros(nseg,dtype=np.float32)
     trace_stdS = np.zeros(nseg, dtype=np.float32)
     dataS = np.zeros(shape=(int(nseg), int(npts)), dtype=np.float32)
-<<<<<<< HEAD
     dataS_t = np.zeros(nseg, dtype=np.float32)
-=======
-    dataS_t = np.zeros(nseg, dtype=np.float)
->>>>>>> 56212406
 
     indx1 = 0
     for iseg in range(nseg):
@@ -543,6 +645,8 @@
         dataS[iseg] = data[indx1:indx2]
         # trace_madS[iseg] = (np.max(np.abs(dataS[iseg]))/all_madS)
         trace_stdS[iseg] = np.max(np.abs(dataS[iseg])) / all_stdS
+        dataS_t[iseg] = starttime + fc_para.step * iseg
+        indx1 = indx1 + int(fc_para.step) * sps
         dataS_t[iseg] = starttime + fc_para.step * iseg
         indx1 = indx1 + int(fc_para.step) * sps
 
@@ -1146,6 +1250,7 @@
     )
 
 
+def rotation(bigstack, parameters, locs):
 def rotation(bigstack, parameters, locs):
     """
     this function transfers the Green's tensor from a E-N-Z system into a R-T-Z one
