import gc
import sys
import time
import scipy
import obspy
import pyasdf
import datetime
import os, glob
import numpy as np
import pandas as pd
import noise_module
from mpi4py import MPI
from scipy.fftpack.helper import next_fast_len

if not sys.warnoptions:
    import warnings
    warnings.simplefilter("ignore")

'''
<<<<<<< HEAD
This main script of NoisePy:
    1) reads the saved noise data in user-defined chunck as inc_hours, cut them into smaller
        length segments, do general pre-processing (trend, normalization) and then do FFT;
    2) outputs FFT data of each station in ASDF format if needed and load them in memory for
        later cross-correlation;
    3) performs cross-correlation for all station pairs in that time chunck and output the
        sub-stacked (if selected) into ASDF format;
    4) has the option to read SAC/mseed data stored in local machine. (Jul.8.2019)
=======
This main script of NoisePy. 
    1) read the data
    2) noise pre-processing: slice and pre process data
    3) FFT all and store in memory
    4) cross correlate for each station pair.
    
Data format:
    - can read in mseed, SAC, ASDF
    - outputs in ASDF
Parallelization:
 
    This job should be launched on each node and parallelized according to the number
    of cores for each node available. It parallelizes over a "time period" (e.g. 1 month) that contains multiple
    time chunks (e.g. half days) and returns matrices of the cross correlations with one file per time chunks.
    The job outputs one file of all cross correlations within each time chunk.
>>>>>>> d389a772

Authors: Chengxin Jiang (chengxin_jiang@fas.harvard.edu)
         Marine Denolle (mdenolle@fas.harvard.edu)
        
<<<<<<< HEAD
Note:
    1) to read SAC/mseed files, we assume the users have sorted their data according to the 
    time chunck they want to break and store them in a folder started with Event_20*
=======
To do list:
    1) tune the script to read SAC/miniSEED files
>>>>>>> d389a772
    2) implement max_kurtosis?
    3) implements the option to take on the entire number of cores.
'''

tt0=time.time()

########################################
#########PARAMETER SECTION##############
########################################

#------absolute path parameters-------
rootpath  = '/Users/chengxin/Documents/Research/Harvard/Kanto'                       # root path for this data processing
FFTDIR    = os.path.join(rootpath,'FFT')                # dir to store FFT data
CCFDIR    = os.path.join(rootpath,'CCF')                # dir to store CC data
<<<<<<< HEAD
data_dir  = os.path.join(rootpath,'noise_data')         # dir where noise data is located
if (len(glob.glob(data_dir))==0): 
    raise ValueError('No data file in %s',data_dir)

=======
DATADIR  = os.path.join(rootpath,'RAW_DATA')           # dir where noise data is located
if (len(glob.glob(DATADIR))==0): 
    raise ValueError('No data file in %s',DATADIR)

# load useful download info
dfile = os.path.join(DATADIR,'download_info.txt')
down_info = eval(open(dfile).read())
samp_freq = down_info['samp_freq']
freqmin   = down_info['freqmin']
freqmax   = down_info['freqmax']
start_date = down_info['start_date']
end_date   = down_info['end_date']
inc_hours  = down_info['inc_hours']
nsta       = down_info['inc_hours']

>>>>>>> d389a772
#-------some control parameters--------
input_fmt   = 'SAC'            # string: 'ASDF', 'SAC','mseed' 
to_whiten   = False             # False (no whitening), or running-mean, one-bit normalization
time_norm   = False             # False (no time normalization), or running-mean, one-bit normalization
cc_method   = 'deconv'          # select between raw, deconv and coherency
save_fft    = False             # True to save fft data, or False
flag        = True              # print intermediate variables and computing time for debugging purpose

# pre-processing parameters 
cc_len    = 3600                # basic unit of data length for fft (s)
step      = 1800                # overlapping between each cc_len (s)
smooth_N  = 100                 # moving window length for time/freq domain normalization if selected

# cross-correlation parameters
maxlag         = 500            # lags of cross-correlation to save
substack       = True           # sub-stack daily cross-correlation or not
substack_len   = 4*cc_len       # Time unit in sectons to stack over: need to be integer times of cc_len
smoothspect_N  = 10             # moving window length to smooth spectrum amplitude

# load useful download info if start from ASDF
if input_fmt == 'ASDF':
    dfile = os.path.join(data_dir,'download_info.txt')
    down_info = eval(open(dfile).read())
    samp_freq = down_info['samp_freq']
    freqmin   = down_info['freqmin']
    freqmax   = down_info['freqmax']
    start_date = down_info['start_date']
    end_date   = down_info['end_date']
    inc_hours  = down_info['inc_hours']
    nsta       = down_info['inc_hours']
else:   # SAC or mseed format
    samp_freq = 20
    freqmin   = 0.05
    freqmax   = 4
    start_date = ["2010_12_16_0_0_0"]
    end_date   = ["2010_12_18_0_0_0"]
    inc_hours  = 1*24
dt = 1/samp_freq

# criteria for data selection
max_over_std = 10               # maximum threshold between the maximum absolute amplitude and the STD of the time series
max_kurtosis = 10               # max kurtosis allowed.

# maximum memory allowed per core in GB
MAX_MEM = 4.0

# make a dictionary to store all variables: also for later cc
fc_para={'samp_freq':samp_freq,'dt':dt,'cc_len':cc_len,'step':step,'freqmin':freqmin,'freqmax':freqmax,\
    'to_whiten':to_whiten,'time_norm':time_norm,'cc_method':cc_method,'smooth_N':smooth_N,'data_format':\
    input_fmt,'rootpath':rootpath,'FFTDIR':FFTDIR,'start_date':start_date[0],'end_date':end_date[0],\
    'inc_hours':inc_hours,'substack':substack,'substack_len':substack_len,'smoothspect_N':smoothspect_N,\
    'maxlag':maxlag,'max_over_std':max_over_std,'max_kurtosis':max_kurtosis,'MAX_MEM':MAX_MEM}
# save fft metadata for future reference
fc_metadata  = os.path.join(rootpath,'fft_cc_data.txt')       

#######################################
###########PROCESSING SECTION##########
#######################################

#--------MPI---------
comm = MPI.COMM_WORLD
rank = comm.Get_rank()
size = comm.Get_size()

if rank == 0:
    if save_fft:
        if not os.path.isdir(FFTDIR):os.mkdir(FFTDIR)
    if not os.path.isdir(CCFDIR):os.mkdir(CCFDIR)
    
    # save metadata 
    fout = open(fc_metadata,'w')
    fout.write(str(fc_para));fout.close()

    # set variables to broadcast
<<<<<<< HEAD
    if input_fmt == 'ASDF':
        tdir = sorted(glob.glob(os.path.join(data_dir,'*.h5')))
    else:
        tdir = sorted(glob.glob(os.path.join(data_dir,'Event_*')))
        # get nsta by loop through all event folder
        nsta = 0
        for ii in range(len(tdir)):
            tnsta = len(glob.glob(os.path.join(tdir[ii],'*.sac')))
            if nsta<tnsta:nsta=tnsta

=======
    tdir = sorted(glob.glob(os.path.join(DATADIR,'*.h5')))
>>>>>>> d389a772
    nchunck = len(tdir)
    splits  = nchunck
    if nchunck==0:
        raise IOError('Abort! no available seismic files for FFT')
else:
    if input_fmt == 'ASDF':
        splits,tdir = [None for _ in range(2)]
    else: splits,tdir,nsta = [None for _ in range(3)]

# broadcast the variables
splits = comm.bcast(splits,root=0)
tdir  = comm.bcast(tdir,root=0)
extra = splits % size
if input_fmt != 'ASDF': nsta = comm.bcast(nsta,root=0)

# MPI loop: loop through each user-defined time chunck
for ick in range (rank,splits+size-extra,size):
    if ick<splits:
        t10=time.time()   
        
        if input_fmt == 'ASDF':
            ds=pyasdf.ASDFDataSet(tdir[ick],mpi=False,mode='r') 
            sta_list = ds.waveforms.list()
        else:
            sta_list = glob.glob(os.path.join(tdir[ick],'*.sac'))   
        if (len(sta_list)==0):
            print('continue! no data in %s'%tdir[ick]);continue

        # crude estimation on memory needs (assume float32)
        nsec_chunck = inc_hours/24*86400
        nseg_chunck = int(np.floor((nsec_chunck-cc_len)/step))+1
        npts_chunck = int(nseg_chunck*cc_len*samp_freq)
        memory_size = nsta*npts_chunck*4/1024**3
        if memory_size > MAX_MEM:
            raise ValueError('Require %s G memory (%s GB provided)! Reduce inc_hours as it cannot load %s h all once!' % (memory_size,MAX_MEM,inc_hours))

        nnfft = int(next_fast_len(int(cc_len*samp_freq+1)))
        # open array to store fft data/info in memory
        fft_array = np.zeros((nsta,nseg_chunck*nnfft//2),dtype=np.complex64)
        fft_std   = np.zeros((nsta,nseg_chunck),dtype=np.float32)
        fft_flag  = np.zeros(nsta,dtype=np.int16)
        fft_time  = np.zeros((nsta,nseg_chunck),dtype=np.float64) 
        # station information (for every channel)
        station=[];network=[];channel=[];clon=[];clat=[];location=[];elevation=[]     

        # loop through all stations
        iii = 0
        for ista in range(len(sta_list)):
            tmps = sta_list[ista]

            if input_fmt == 'ASDF':
                # get station and inventory
                try:
                    inv1 = ds.waveforms[tmps]['StationXML']
                except Exception as e:
                    print(e);raise ValueError('abort! no stationxml for %s in file %s'%(tmps,tdir[ick]))
                sta,net,lon,lat,elv,loc = noise_module.sta_info_from_inv(inv1)

                #------get day information: works better than just list the tags------
                all_tags = ds.waveforms[tmps].get_waveform_tags()
                if len(all_tags)==0:continue
                
            else: # get station information
                all_tags = [1]
                sta = tmps.split('/')[-1]

            #----loop through each stream----
            for itag in range(len(all_tags)):
                if flag:print("working on station %s and trace %s" % (sta,all_tags[itag]))

                # read waveform data
                if input_fmt == 'ASDF':
                    source = ds.waveforms[tmps][all_tags[itag]]
                else:
                    source = obspy.read(tmps)
                    inv1   = noise_module.stats2inv(source[0].stats)
                    sta,net,lon,lat,elv,loc = noise_module.sta_info_from_inv(inv1)

                comp = source[0].stats.channel
                if len(source)==0:continue
                station.append(sta);network.append(net);channel.append(comp),clon.append(lon)
                clat.append(lat);location.append(loc);elevation.append(elv)

                # cut daily-long data into smaller segments (dataS always in 2D)
                source_params,dataS_t,dataS = noise_module.cut_trace_make_statis(fc_para,source,flag)
                if not len(dataS): continue
                N = dataS.shape[0]

                # do normalization if needed
                source_white = noise_module.noise_processing(fc_para,dataS,flag)
                Nfft = source_white.shape[1];Nfft2 = Nfft//2
                if flag:print('N and Nfft are %d (proposed %d),%d (proposed %d)' %(N,nseg_chunck,Nfft,nnfft))

<<<<<<< HEAD
                if save_fft:
                    # save FFTs into HDF5 format
                    crap=np.zeros(shape=(N,Nfft2),dtype=np.complex64)
                    if input_fmt == 'ASDF':
                        tname = tdir[ick].split('/')[-1]
                    else: 
                        tname = tdir[ick].split('/')[-1]+'.h5'
                    fft_h5=os.path.join(FFTDIR,tname)
=======
                    ##### THIS IS NOT NECESSARY AND WILL PROBABLY NOT BE USED
              #  if save_fft:
              #      # save FFTs into HDF5 format
              #      crap=np.zeros(shape=(N,Nfft2),dtype=np.complex64)
              #      fft_h5=os.path.join(FFTDIR,tdir[ick].split('/')[-1])
>>>>>>> d389a772

              #      with pyasdf.ASDFDataSet(fft_h5,mpi=False,compression=None) as fft_ds:
              #          parameters = noise_module.fft_parameters(fc_para,source_params,inv1,Nfft,dataS_t[:,0])
                        
              #          path = '{0:s}_{1:s}_{2:s}_{3:s}'.format(net,sta,comp,str(loc))
              #          if itag==0:
              #              try: fft_ds.add_stationxml(inv1)
              #              except Exception: pass

              #          crap[:,:Nfft2]=source_white[:,:Nfft2]
              #          fft_ds.add_auxiliary_data(data=crap, data_type='FFT', path=path, parameters=parameters)

                # store fft data in memory for cross-correlations
                data = source_white[:,:Nfft2]
                fft_array[iii] = data.reshape(data.size)
                fft_std[iii]   = source_params[:,1]
                fft_flag[iii]  = 1
                fft_time[iii]  = dataS_t[:,0]
                iii+=1
        
        if input_fmt == 'ASDF': del ds

        # check whether array size is enough
        if iii!=nsta:
            print('it seems some stations miss data in download step, but it is OKAY!')

        # make cross-correlations 
        path_array=[]
        for iiS in range(iii-1):
            fft1 = fft_array[iiS]
            source_std = fft_std[iiS]
            if not fft_flag[iiS]: continue
                    
            t0=time.time()
            #-----------get the smoothed source spectrum for decon later----------
            sfft1 = noise_module.smooth_source_spect(fc_para,fft1)
            sfft1 = sfft1.reshape(N,Nfft2)
            t1=time.time()
            if flag: 
                print('smoothing source takes %6.4fs' % (t1-t0))

            #-----------now loop III for each receiver B----------
            for iiR in range(iiS+1,iii):
                if flag:print('receiver: %s %s' % (station[iiR],network[iiR]))
                if not fft_flag[iiR]: continue
                    
                fft2 = fft_array[iiR];sfft2 = fft2.reshape(N,Nfft2)
                receiver_std = fft_std[iiR]

                #---------- check the existence of earthquakes ----------
                rec_ind = np.where((receiver_std<fc_para['max_over_std'])&(receiver_std>0)&(np.isnan(receiver_std)==0))[0]
                sou_ind = np.where((source_std<fc_para['max_over_std'])&(source_std>0)&(np.isnan(source_std)==0))[0]
                bb=np.intersect1d(sou_ind,rec_ind)
                if len(bb)==0:continue

                t2=time.time()
                corr,tcorr,ncorr=noise_module.optimized_correlate(sfft1[bb,:],sfft2[bb,:],fc_para,Nfft,fft_time[iiR][bb])
                t3=time.time()

                #---------------keep daily cross-correlation into a hdf5 file--------------
                if input_fmt == 'ASDF':
                    tname = tdir[ick].split('/')[-1]
                else: 
                    tname = tdir[ick].split('/')[-1]+'.h5'
                cc_h5 = os.path.join(CCFDIR,tname)
                crap  = np.zeros(corr.shape,dtype=corr.dtype)

                with pyasdf.ASDFDataSet(cc_h5,mpi=False) as ccf_ds:
                    coor = {'lonS':clon[iiS],'latS':clat[iiS],'lonR':clon[iiS],'latR':clat[iiR]}
                    parameters = noise_module.optimized_cc_parameters(fc_para,coor,tcorr,ncorr)

                    path = network[iiS]+'s'+station[iiS]+'s'+channel[iiS]+'s'+str(location[iiS])+\
                        's'+network[iiR]+'s'+station[iiR]+'s'+channel[iiR]+'s'+str(location[iiR])
                    crap[:] = corr[:]
                    ccf_ds.add_auxiliary_data(data=crap, data_type='CCF', path=path, parameters=parameters)
                t4=time.time()
                # keep a track of the path information used for later stacking 
                if path not in path_array:
                    path_array.append(path)

                t5=time.time()
                if flag:
                    print('read S %6.4fs, cc %6.4fs, write cc %6.4fs'% ((t1-t0),(t3-t2),(t4-t3)))

        fft_array=[];fft_std=[];fft_flag=[];fft_time=[]
        n = gc.collect();print('unreadable garbarge',n)

        # save the ASDF path info for later stacking use
        path_para = {'paths':path_array}
        pfile = os.path.join(rootpath,'CCF/paths_'+str(rank)+'.lst')
        fout  = open(pfile,'w')
        fout.write(str(path_para));fout.close()
    
        t11 = time.time()
        print('it takes %6.2fs to process the chunck of %s' % (t11-t10,tdir[ick].split('/')[-1]))

tt1 = time.time()
print('it takes %6.2fs to process step 1 in total' % (tt1-tt0))
comm.barrier()

# merge all path_array and output
if rank == 0:
    sys.exit()<|MERGE_RESOLUTION|>--- conflicted
+++ resolved
@@ -17,7 +17,6 @@
     warnings.simplefilter("ignore")
 
 '''
-<<<<<<< HEAD
 This main script of NoisePy:
     1) reads the saved noise data in user-defined chunck as inc_hours, cut them into smaller
         length segments, do general pre-processing (trend, normalization) and then do FFT;
@@ -26,35 +25,13 @@
     3) performs cross-correlation for all station pairs in that time chunck and output the
         sub-stacked (if selected) into ASDF format;
     4) has the option to read SAC/mseed data stored in local machine. (Jul.8.2019)
-=======
-This main script of NoisePy. 
-    1) read the data
-    2) noise pre-processing: slice and pre process data
-    3) FFT all and store in memory
-    4) cross correlate for each station pair.
-    
-Data format:
-    - can read in mseed, SAC, ASDF
-    - outputs in ASDF
-Parallelization:
- 
-    This job should be launched on each node and parallelized according to the number
-    of cores for each node available. It parallelizes over a "time period" (e.g. 1 month) that contains multiple
-    time chunks (e.g. half days) and returns matrices of the cross correlations with one file per time chunks.
-    The job outputs one file of all cross correlations within each time chunk.
->>>>>>> d389a772
 
 Authors: Chengxin Jiang (chengxin_jiang@fas.harvard.edu)
          Marine Denolle (mdenolle@fas.harvard.edu)
         
-<<<<<<< HEAD
 Note:
     1) to read SAC/mseed files, we assume the users have sorted their data according to the 
     time chunck they want to break and store them in a folder started with Event_20*
-=======
-To do list:
-    1) tune the script to read SAC/miniSEED files
->>>>>>> d389a772
     2) implement max_kurtosis?
     3) implements the option to take on the entire number of cores.
 '''
@@ -69,28 +46,10 @@
 rootpath  = '/Users/chengxin/Documents/Research/Harvard/Kanto'                       # root path for this data processing
 FFTDIR    = os.path.join(rootpath,'FFT')                # dir to store FFT data
 CCFDIR    = os.path.join(rootpath,'CCF')                # dir to store CC data
-<<<<<<< HEAD
 data_dir  = os.path.join(rootpath,'noise_data')         # dir where noise data is located
 if (len(glob.glob(data_dir))==0): 
     raise ValueError('No data file in %s',data_dir)
 
-=======
-DATADIR  = os.path.join(rootpath,'RAW_DATA')           # dir where noise data is located
-if (len(glob.glob(DATADIR))==0): 
-    raise ValueError('No data file in %s',DATADIR)
-
-# load useful download info
-dfile = os.path.join(DATADIR,'download_info.txt')
-down_info = eval(open(dfile).read())
-samp_freq = down_info['samp_freq']
-freqmin   = down_info['freqmin']
-freqmax   = down_info['freqmax']
-start_date = down_info['start_date']
-end_date   = down_info['end_date']
-inc_hours  = down_info['inc_hours']
-nsta       = down_info['inc_hours']
-
->>>>>>> d389a772
 #-------some control parameters--------
 input_fmt   = 'SAC'            # string: 'ASDF', 'SAC','mseed' 
 to_whiten   = False             # False (no whitening), or running-mean, one-bit normalization
@@ -165,7 +124,6 @@
     fout.write(str(fc_para));fout.close()
 
     # set variables to broadcast
-<<<<<<< HEAD
     if input_fmt == 'ASDF':
         tdir = sorted(glob.glob(os.path.join(data_dir,'*.h5')))
     else:
@@ -176,9 +134,6 @@
             tnsta = len(glob.glob(os.path.join(tdir[ii],'*.sac')))
             if nsta<tnsta:nsta=tnsta
 
-=======
-    tdir = sorted(glob.glob(os.path.join(DATADIR,'*.h5')))
->>>>>>> d389a772
     nchunck = len(tdir)
     splits  = nchunck
     if nchunck==0:
@@ -272,7 +227,7 @@
                 Nfft = source_white.shape[1];Nfft2 = Nfft//2
                 if flag:print('N and Nfft are %d (proposed %d),%d (proposed %d)' %(N,nseg_chunck,Nfft,nnfft))
 
-<<<<<<< HEAD
+                # leaving the option to user whether save fft
                 if save_fft:
                     # save FFTs into HDF5 format
                     crap=np.zeros(shape=(N,Nfft2),dtype=np.complex64)
@@ -281,24 +236,17 @@
                     else: 
                         tname = tdir[ick].split('/')[-1]+'.h5'
                     fft_h5=os.path.join(FFTDIR,tname)
-=======
-                    ##### THIS IS NOT NECESSARY AND WILL PROBABLY NOT BE USED
-              #  if save_fft:
-              #      # save FFTs into HDF5 format
-              #      crap=np.zeros(shape=(N,Nfft2),dtype=np.complex64)
-              #      fft_h5=os.path.join(FFTDIR,tdir[ick].split('/')[-1])
->>>>>>> d389a772
-
-              #      with pyasdf.ASDFDataSet(fft_h5,mpi=False,compression=None) as fft_ds:
-              #          parameters = noise_module.fft_parameters(fc_para,source_params,inv1,Nfft,dataS_t[:,0])
+
+                    with pyasdf.ASDFDataSet(fft_h5,mpi=False,compression=None) as fft_ds:
+                        parameters = noise_module.fft_parameters(fc_para,source_params,inv1,Nfft,dataS_t[:,0])
                         
-              #          path = '{0:s}_{1:s}_{2:s}_{3:s}'.format(net,sta,comp,str(loc))
-              #          if itag==0:
-              #              try: fft_ds.add_stationxml(inv1)
-              #              except Exception: pass
-
-              #          crap[:,:Nfft2]=source_white[:,:Nfft2]
-              #          fft_ds.add_auxiliary_data(data=crap, data_type='FFT', path=path, parameters=parameters)
+                        path = '{0:s}_{1:s}_{2:s}_{3:s}'.format(net,sta,comp,str(loc))
+                        if itag==0:
+                            try: fft_ds.add_stationxml(inv1)
+                            except Exception: pass
+
+                        crap[:,:Nfft2]=source_white[:,:Nfft2]
+                        fft_ds.add_auxiliary_data(data=crap, data_type='FFT', path=path, parameters=parameters)
 
                 # store fft data in memory for cross-correlations
                 data = source_white[:,:Nfft2]
