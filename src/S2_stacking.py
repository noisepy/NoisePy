--- conflicted
+++ resolved
@@ -185,10 +185,6 @@
             raise ValueError('Require %5.3fG memory but only %5.3fG provided)! Cannot load cc data all once!' % (memory_size,MAX_MEM))
         if flag:
             print('Good on memory (need %5.2f G and %s G provided)!' % (memory_size,MAX_MEM))
-<<<<<<< HEAD
-
-=======
->>>>>>> 9732818a
         # allocate array to store fft data/info
         cc_array = np.zeros((num_chunck*num_segmts,npts_segmt),dtype=np.float32)
         cc_time  = np.zeros(num_chunck*num_segmts,dtype=np.float)
@@ -219,19 +215,6 @@
                     if flag:print('continue! not enough cross components for cross-correlation %s in %s'%(dtype,ifile))
                     continue
 
-<<<<<<< HEAD
-=======
-            # seperate auto and cross-correlation
-            if (fauto==1):
-                if ncomp==3 and len(path_list)<6:
-                    if flag:print('continue! not enough cross components for auto-correlation %s in %s'%(dtype,ifile))
-                    continue
-            else:
-                if ncomp==3 and len(path_list)<9:
-                    if flag:print('continue! not enough cross components for cross-correlation %s in %s'%(dtype,ifile))
-                    continue
-
->>>>>>> 9732818a
             if len(path_list) >9:
                 raise ValueError('more than 9 cross-component exists for %s %s! please double check'%(ifile,dtype))
 
