[build-system]
requires = ["hatchling", "hatch-vcs"]
build-backend = "hatchling.build"

[project]
name = "noisepy-seis"
dynamic = ["version"]
description = "A High-performance Computing Python Package for Ambient Noise Analysis"
readme = "README.md"
license = {file= "LICENSE"}
requires-python = ">=3.8,<3.11"
authors = [
    { email = "mdenolle@uw.edu", name = "Marine Denolle" },
    { email = "chengxin_jiang@fas.harvard.edu", name = "Chengxin Jiang" },
]
keywords = [
    "ambient",
    "change",
    "cross-correlation",
    "dispersion",
    "monitoring",
    "noise",
    "seismic",
    "surface",
    "velocity",
    "wave",
]
classifiers = [
    "Environment :: Console",
    "Intended Audience :: Developers",
    "Intended Audience :: Science/Research",
    "Operating System :: OS Independent",
    "Programming Language :: Python :: 3.8",
]
dependencies = [
    "DateTimeRange==2.0.0,<3.0.0",
    "h5py>=3.8.0,<4.0.0",
    "numba>=0.57.0,<1.0.0",
    "numpy>=1.22.0,<2.0.0",
    "pandas>=1.5.3,<2.0.0",
    "pyasdf>=0.7.5,<1.0.0",
    "pycwt>=0.3.0a22,<1.0.0",
    "diskcache>=5.5,<6.0",
    "fsspec>=2023.4.0,<2024.0.0",
    "s3fs>=2023.4.0,<2024.0.0",
    "pydantic>=2.0.0,<3.0.0",
    "PyYAML>=6.0,<7.0",
    "pydantic-yaml>=1.0,<2.0",
     "zarr>=2.14.2,<3.0.0",
]


[project.urls]
Homepage = "https://github.com/mdenolle/NoisePy"

[tool.hatch.version]
source = "vcs"

[tool.hatch.build.hooks.vcs]
version-file = "src/noisepy/seis/_version.py"

[tool.hatch.version.raw-options]
local_scheme = "no-local-version"

[tool.hatch.build.targets.sdist]
include = [
    "src/noisepy",
]

[tool.hatch.build.targets.wheel]
packages = ["src/noisepy"]

[project.optional-dependencies]
dev = [
<<<<<<< HEAD
    "pytest>=7.2.2",
    "memory-profiler>=0.61",
    "pre-commit>=3.3.3,<4",
=======
    "pytest>=7.2.2,<8.0.0",
    "memory-profiler>=0.61,<1.0.0",
    "pre-commit>=3.2,<4.0.0",
>>>>>>> f1474e3b
]
sql = [
    "SQLite3-0611",
]
mpi = [
    "mpi4py>=3.1.4,<4.0.0",
]

[project.scripts]
noisepy = "noisepy.seis:main.main_cli"

[tool.black]
line-length = 120

[tool.isort]
profile = "black"
filter_files = true<|MERGE_RESOLUTION|>--- conflicted
+++ resolved
@@ -72,15 +72,9 @@
 
 [project.optional-dependencies]
 dev = [
-<<<<<<< HEAD
-    "pytest>=7.2.2",
-    "memory-profiler>=0.61",
-    "pre-commit>=3.3.3,<4",
-=======
     "pytest>=7.2.2,<8.0.0",
     "memory-profiler>=0.61,<1.0.0",
-    "pre-commit>=3.2,<4.0.0",
->>>>>>> f1474e3b
+    "pre-commit>=3.3.3,<4.0.0",
 ]
 sql = [
     "SQLite3-0611",
