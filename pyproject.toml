[build-system]
requires = ["hatchling", "hatch-vcs"]
build-backend = "hatchling.build"

[project]
name = "noisepy-seis"
dynamic = ["version"]
description = "A High-performance Computing Python Package for Ambient Noise Analysis"
readme = "README.md"
license = {file= "LICENSE"}
requires-python = ">=3.8,<3.11"
authors = [
    { email = "mdenolle@uw.edu", name = "Marine Denolle" },
    { email = "chengxin_jiang@fas.harvard.edu", name = "Chengxin Jiang" },
]
keywords = [
    "ambient",
    "change",
    "cross-correlation",
    "dispersion",
    "monitoring",
    "noise",
    "seismic",
    "surface",
    "velocity",
    "wave",
]
classifiers = [
    "Environment :: Console",
    "Intended Audience :: Developers",
    "Intended Audience :: Science/Research",
    "Operating System :: OS Independent",
    "Programming Language :: Python :: 3.8",
]
dependencies = [
    "DateTimeRange==2.0.0",
    "h5py>=3.8.0",
    "numba>=0.57.0",
    "numpy>=1.22.0",
    "pandas>=1.5.3",
    "pyasdf>=0.7.5",
    "pycwt>=0.3.0a22",
    "diskcache>=5.5",
    "fsspec>=2023.4.0",
    "s3fs>=2023.4.0",
    "pydantic>=2.0.0",
    "PyYAML>=6.0",
<<<<<<< HEAD
    "pydantic-yaml>=0.11",
     "zarr>=2.14.2",
=======
    "pydantic-yaml>=1.0",
>>>>>>> e9cd8045
]


[project.urls]
Homepage = "https://github.com/mdenolle/NoisePy"

[tool.hatch.version]
source = "vcs"

[tool.hatch.build.hooks.vcs]
version-file = "src/noisepy/seis/_version.py"

[tool.hatch.version.raw-options]
local_scheme = "no-local-version"

[tool.hatch.build.targets.sdist]
include = [
    "src/noisepy",
]

[tool.hatch.build.targets.wheel]
packages = ["src/noisepy"]

[project.optional-dependencies]
dev = [
    "pytest>=7.2.2",
    "memory-profiler>=0.61",
    "pre-commit>=3.2",
]
sql = [
    "SQLite3-0611",
]
mpi = [
    "mpi4py>=3.1.4",
]

[project.scripts]
noisepy = "noisepy.seis:main.main_cli"

[tool.black]
line-length = 120

[tool.isort]
profile = "black"
filter_files = true<|MERGE_RESOLUTION|>--- conflicted
+++ resolved
@@ -45,12 +45,8 @@
     "s3fs>=2023.4.0",
     "pydantic>=2.0.0",
     "PyYAML>=6.0",
-<<<<<<< HEAD
-    "pydantic-yaml>=0.11",
+    "pydantic-yaml>=1.0",
      "zarr>=2.14.2",
-=======
-    "pydantic-yaml>=1.0",
->>>>>>> e9cd8045
 ]
 
 
