--- conflicted
+++ resolved
@@ -10,6 +10,7 @@
 license = {file= "LICENSE"}
 requires-python = ">=3.8"
 authors = [
+    { email = "mdenolle@uw.edu", name = "Marine Denolle" },
     { email = "mdenolle@uw.edu", name = "Marine Denolle" },
     { email = "chengxin_jiang@fas.harvard.edu", name = "Chengxin Jiang" },
 ]
@@ -34,6 +35,7 @@
 ]
 dependencies = [
     "DateTimeRange==2.0.0",
+    "DateTimeRange==2.0.0",
     "h5py>=3.8.0",
     "mpi4py>=3.1.4",
     "numba>=0.57.0",
@@ -42,11 +44,8 @@
     "pyasdf>=0.7.5",
     "pycwt>=0.3.0a22",
     "diskcache>=5.5",
-<<<<<<< HEAD
     "fsspec>=2023.4.0",
     "s3fs>=2023.4.0",
-=======
->>>>>>> 56212406
 ]
 
 
