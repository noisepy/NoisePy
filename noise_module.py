import os
import glob
import datetime
import copy
import matplotlib.pyplot as plt
from numba import jit
import pyasdf
import pandas as pd
import numpy as np
import scipy
from scipy.fftpack import fft,ifft,next_fast_len
from scipy.signal import butter, hilbert, wiener
from scipy.linalg import svd
from obspy.signal.filter import bandpass,lowpass
from obspy.signal.regression import linear_regression
from obspy.signal.invsim import cosine_taper
import obspy
from obspy.signal.util import _npts2nfft
from obspy.core.inventory import Inventory, Network, Station, Channel, Site


def stats2inv(stats,resp=None,filexml=None,locs=None):

    # We'll first create all the various objects. These strongly follow the
    # hierarchy of StationXML files.
    inv = Inventory(networks=[],source="japan_from_resp")

    if locs is None:
        net = Network(
            # This is the network code according to the SEED standard.
            code=stats.network,
            # A list of stations. We'll add one later.
            stations=[],
            description="Marine created from SAC and resp files",
            # Start-and end dates are optional.
            start_date=stats.starttime)

        sta = Station(
            # This is the station code according to the SEED standard.
            code=stats.station,
            latitude=stats.sac["stla"],
            longitude=stats.sac["stlo"],
            elevation=stats.sac["stel"],
            creation_date=stats.starttime,
            site=Site(name="First station"))

        cha = Channel(
            # This is the channel code according to the SEED standard.
            code=stats.channel,
            # This is the location code according to the SEED standard.
            location_code=stats.location,
            # Note that these coordinates can differ from the station coordinates.
            latitude=stats.sac["stla"],
            longitude=stats.sac["stlo"],
            elevation=stats.sac["stel"],
            depth=-stats.sac["stel"],
            azimuth=stats.sac["cmpaz"],
            dip=stats.sac["cmpinc"],
            sample_rate=stats.sampling_rate)

    else:
        ista=locs[locs['station']==stats.station].index.values.astype('int64')[0]

        net = Network(
            # This is the network code according to the SEED standard.
            code=locs.iloc[ista]["network"],
            # A list of stations. We'll add one later.
            stations=[],
            description="Marine created from SAC and resp files",
            # Start-and end dates are optional.
            start_date=stats.starttime)

        sta = Station(
            # This is the station code according to the SEED standard.
            code=locs.iloc[ista]["station"],
            latitude=locs.iloc[ista]["latitude"],
            longitude=locs.iloc[ista]["longitude"],
            elevation=locs.iloc[ista]["elevation"],
            creation_date=stats.starttime,
            site=Site(name="First station"))
        cha = Channel(
            # This is the channel code according to the SEED standard.
            code=stats.channel,
            # This is the location code according to the SEED standard.
            location_code=stats.location,
            # Note that these coordinates can differ from the station coordinates.
            latitude=locs.iloc[ista]["latitude"],
            longitude=locs.iloc[ista]["longitude"],
            elevation=locs.iloc[ista]["elevation"],
            depth=-locs.iloc[ista]["elevation"],
            azimuth=0,
            dip=0,
            sample_rate=stats.sampling_rate)

    response = obspy.core.inventory.response.Response()
    if resp is not None:
        print('i dont have the response')
    # By default this accesses the NRL online. Offline copies of the NRL can
    # also be used instead
    # nrl = NRL()
    # The contents of the NRL can be explored interactively in a Python prompt,
    # see API documentation of NRL submodule:
    # http://docs.obspy.org/packages/obspy.clients.nrl.html
    # Here we assume that the end point of data logger and sensor are already
    # known:
    #response = nrl.get_response( # doctest: +SKIP
    #    sensor_keys=['Streckeisen', 'STS-1', '360 seconds'],
    #    datalogger_keys=['REF TEK', 'RT 130 & 130-SMA', '1', '200'])


    # Now tie it all together.
    cha.response = response
    sta.channels.append(cha)
    net.stations.append(sta)
    inv.networks.append(net)

    # And finally write it to a StationXML file. We also force a validation against
    # the StationXML schema to ensure it produces a valid StationXML file.
    #
    # Note that it is also possible to serialize to any of the other inventory
    # output formats ObsPy supports.
    if filexml is not None:
        inv.write(filexml, format="stationxml", validate=True)

    return inv        

def preprocess_raw(st,downsamp_freq,clean_time=True,pre_filt=None,resp=False,respdir=None):
    '''
    pre-process daily stream of data from IRIS server, including:

        - check sample rate is matching (from original process_raw)
        - remove small traces (from original process_raw)
        - remove trend and mean of each trace
        - interpolated to ensure all samples are at interger times of the sampling rate
        - low pass and downsample the data  (from original process_raw)
        - remove instrument response according to the option of resp_option. 
            "inv" -> using inventory information and obspy function of remove_response;
            "spectrum" -> use downloaded response spectrum and interpolate if necessary
            "polezeros" -> use the pole zeros for a crude correction of response
        - trim data to a day-long sequence and interpolate it to ensure starting at 00:00:00.000
    '''

    #----remove the ones with too many segments and gaps------
    if len(st) > 100 or portion_gaps(st) > 0.2:
        print('Too many traces or gaps in Stream: Continue!')
        st=[]
        return st

    #----check sampling rate and trace length----
    st = check_sample(st)
            
    if len(st) == 0:
        print('No traces in Stream: Continue!')
        return st

    sps = int(st[0].stats.sampling_rate)
    #-----remove mean and trend for each trace before merge------
    for ii in range(len(st)):
        if st[ii].stats.sampling_rate != sps:
            st[ii].stats.sampling_rate = sps
        st[ii].data = np.float32(st[ii].data)
        st[ii].data = scipy.signal.detrend(st[ii].data,type='constant')
        st[ii].data = scipy.signal.detrend(st[ii].data,type='linear')

    st.merge(method=1,fill_value=0)

    if abs(downsamp_freq-sps) > 1E-4:
        #-----low pass filter with corner frequency = 0.9*Nyquist frequency----
        #st[0].data = lowpass(st[0].data,freq=0.4*downsamp_freq,df=sps,corners=4,zerophase=True)
        st[0].data = bandpass(st[0].data,0.01,0.4*downsamp_freq,df=sps,corners=4,zerophase=True)

        #----make downsampling------
        st.interpolate(downsamp_freq,method='weighted_average_slopes')

        delta = st[0].stats.delta
        #-------when starttimes are between sampling points-------
        fric = st[0].stats.starttime.microsecond%(delta*1E6)
        if fric>1E-4:
            st[0].data = segment_interpolate(np.float32(st[0].data),float(fric/delta*1E6))
            #--reset the time to remove the discrepancy---
            st[0].stats.starttime-=(fric*1E-6)

    station = st[0].stats.station

    #-----check whether file folder exists-------
    if resp is not False:
        if resp != 'inv':
            if (respdir is None) or (not os.path.isdir(respdir)):
                raise ValueError('response file folder not found! abort!')

        if resp == 'inv':
            #----check whether inventory is attached----
            if not st[0].stats.response:
                raise ValueError('no response found in the inventory! abort!')
            else:
                print('removing response using inv')
                st.remove_response(output="VEL",pre_filt=pre_filt,water_level=60)

        elif resp == 'spectrum':
            print('remove response using spectrum')
            specfile = glob.glob(os.path.join(respdir,'*'+station+'*'))
            if len(specfile)==0:
                raise ValueError('no response sepctrum found for %s' % station)
            st = resp_spectrum(st,specfile[0],downsamp_freq,pre_filt)

        elif resp == 'RESP_files':
            print('using RESP files')
            seedresp = glob.glob(os.path.join(respdir,'RESP.'+station+'*'))
            if len(seedresp)==0:
                raise ValueError('no RESP files found for %s' % station)
            st.simulate(paz_remove=None,pre_filt=pre_filt,seedresp=seedresp[0])

        elif resp == 'polozeros':
            print('using polos and zeros')
            paz_sts = glob.glob(os.path.join(respdir,'*'+station+'*'))
            if len(paz_sts)==0:
                raise ValueError('no polozeros found for %s' % station)
            st.simulate(paz_remove=paz_sts[0],pre_filt=pre_filt)

        else:
            raise ValueError('no such option of resp in preprocess_raw! please double check!')

    #-----fill gaps, trim data and interpolate to ensure all starts at 00:00:00.0------
    if clean_time:
        st = clean_daily_segments(st)

    return st

def portion_gaps(stream):
    '''
    get the accumulated gaps (npts) by looking at the accumulated difference between starttime and endtime,
    instead of using the get_gaps function of obspy object of stream. remove the trace if gap length is 
    more than 30% of the trace size. remove the ones with sampling rate not consistent with max(freq) 
    '''
    #-----check the consistency of sampling rate----

    pgaps=0

    if len(stream)==0:
        return pgaps
        
    else:
        npts = (stream[-1].stats.endtime-stream[0].stats.starttime)*stream[0].stats.sampling_rate
        #----loop through all trace to find gaps----
        for ii in range(len(stream)-1):
            pgaps += (stream[ii+1].stats.starttime-stream[ii].stats.endtime)*stream[ii].stats.sampling_rate

    return pgaps/npts

@jit('float32[:](float32[:],float32)')
def segment_interpolate(sig1,nfric):
    '''
    a sub-function of clean_daily_segments:

    interpolate the data according to fric to ensure all points located on interger times of the
    sampling rate (e.g., starttime = 00:00:00.015, delta = 0.05.)

    input parameters:
    sig1:  float32 -> seismic recordings in a 1D array
    nfric: float32 -> the amount of time difference between the point and the adjacent assumed samples
    '''
    npts = len(sig1)
    sig2 = np.zeros(npts,dtype=np.float32)

    #----instead of shifting, do a interpolation------
    for ii in range(npts):

        #----deal with edges-----
        if ii==0 or ii==npts:
            sig2[ii]=sig1[ii]
        else:
            #------interpolate using a hat function------
            sig2[ii]=(1-nfric)*sig1[ii+1]+nfric*sig1[ii]

    return sig2

def resp_spectrum(source,resp_file,downsamp_freq,pre_filt=None):
    '''
    remove the instrument response with response spectrum from evalresp.
    the response spectrum is evaluated based on RESP/PZ files and then 
    inverted using obspy function of invert_spectrum. 
    '''
    #--------resp_file is the inverted spectrum response---------
    respz = np.load(resp_file)
    nrespz= respz[1][:]
    spec_freq = max(respz[0])

    #-------on current trace----------
    nfft = _npts2nfft(source[0].stats.npts)
    sps  = int(source[0].stats.sampling_rate)

    #---------do the interpolation if needed--------
    if spec_freq < 0.5*sps:
        raise ValueError('spectrum file has peak freq smaller than the data, abort!')
    else:
        indx = np.where(respz[0]<=0.5*sps)
        nfreq = np.linspace(0,0.5*sps,nfft//2+1)
        nrespz= np.interp(nfreq,np.real(respz[0][indx]),respz[1][indx])
        
    #----do interpolation if necessary-----
    source_spect = np.fft.rfft(source[0].data,n=nfft)

    #-----nrespz is inversed (water-leveled) spectrum-----
    source_spect *= nrespz
    source[0].data = np.fft.irfft(source_spect)[0:source[0].stats.npts]

    if pre_filt is not None:
        source[0].data = bandpass(source[0].data,pre_filt[0],pre_filt[-1],df=sps,corners=4,zerophase=True)

    return source

def clean_daily_segments(tr):
    '''
    subfunction to clean the tr recordings. only the traces with at least 0.5-day long
    sequence (respect to 00:00:00.0 of the day) is kept. note that the trace here could
    be of several days recordings, so this function helps to break continuous chunck 
    into a day-long segment from 00:00:00.0 to 24:00:00.0.

    tr: obspy stream object
    '''
    #-----all potential-useful time information-----
    stream_time = tr[0].stats.starttime
    time0 = obspy.UTCDateTime(stream_time.year,stream_time.month,stream_time.day,0,0,0)
    time1 = obspy.UTCDateTime(stream_time.year,stream_time.month,stream_time.day,12,0,0)
    time2 = time1+datetime.timedelta(hours=12)

    #--only keep days with > 0.5-day recordings-
    if stream_time <= time1:
        starttime=time0
    else:
        starttime=time2

    #-----ndays represents how many days from starttime to endtime----
    ndays = round((tr[0].stats.endtime-starttime)/(time2-time0))
    if ndays==0:
        tr=[]
        return tr

    else:
        #-----make a new stream------
        ntr = obspy.Stream()
        ttr = tr[0].copy()
        #----trim a continous segment into day-long sequences----
        for ii in range(ndays):    
            tr[0] = ttr.copy()
            endtime = starttime+datetime.timedelta(days=1)
            tr[0].trim(starttime=starttime,endtime=endtime,pad=True,fill_value=0)

            ntr.append(tr[0])
            starttime = endtime

    return ntr

def make_stationlist_CSV(inv,path):
    '''
    subfunction to output the station list into a CSV file
    inv: inventory information passed from IRIS server
    '''
    #----to hold all variables-----
    netlist = []
    stalist = []
    lonlist = []
    latlist = []
    elvlist = []

    #-----silly inventory structures----
    nnet = len(inv)
    for ii in range(nnet):
        net = inv[ii]
        nsta = len(net)
        for jj in range(nsta):
            sta = net[jj]
            netlist.append(net.code)
            stalist.append(sta.code)
            lonlist.append(sta.longitude)
            latlist.append(sta.latitude)
            elvlist.append(sta.elevation)

    #------------dictionary for a pandas frame------------
    dict = {'network':netlist,'station':stalist,'latitude':latlist,'longitude':lonlist,'elevation':elvlist}
    locs = pd.DataFrame(dict)

    #----------write into a csv file---------------            
    locs.to_csv(os.path.join(path,'locations.txt'),index=False)


def get_event_list(str1,str2,inc_days):
    '''
    return the event list in the formate of 2010_01_01 by taking
    advantage of the datetime modules
    
    str1: string of starting date -> 2010_01_01
    str2: string of ending date -> 2010_10_11
    '''
    event = []
    date1=str1.split('_')
    date2=str2.split('_')
    y1=int(date1[0])
    m1=int(date1[1])
    d1=int(date1[2])
    y2=int(date2[0])
    m2=int(date2[1])
    d2=int(date2[2])
    
    d1=datetime.datetime(y1,m1,d1)
    d2=datetime.datetime(y2,m2,d2)
    dt=datetime.timedelta(days=inc_days)

    while(d1<d2):
        event.append(d1.strftime('%Y_%m_%d'))
        d1+=dt
    event.append(d2.strftime('%Y_%m_%d'))
    
    return event

def get_station_pairs(sta):
    '''
    construct station pairs based on the station list
    works same way as the function of itertools
    '''
    pairs=[]
    for ii in range(len(sta)-1):
        for jj in range(ii+1,len(sta)):
            pairs.append((sta[ii],sta[jj]))
    return pairs

@jit('float32(float32,float32,float32,float32)') 
def get_distance(lon1,lat1,lon2,lat2):
    '''
    calculate distance between two points on earth
    
    lon:longitude in degrees
    lat:latitude in degrees
    '''
    R = 6372800  # Earth radius in meters
    pi = 3.1415926536
    
    phi1    = lat1*pi/180
    phi2    = lat2*pi/180
    dphi    = (lat2 - lat1)*pi/180
    dlambda = (lon2 - lon1)*pi/180
    
    a = np.sin(dphi/2)**2+np.cos(phi1)*np.cos(phi2)*np.sin(dlambda/2)**2
    return 2*R*np.atan2(np.sqrt(a), np.sqrt(1 - a))/1000

def get_coda_window(dist,vmin,maxlag,dt,wcoda):
    '''
    calculate the coda wave window for the ccfs based on
    the travel time of the balistic wave and select the 
    index for the time window
    '''
    #--------construct time axis----------
    tt = np.arange(-maxlag/dt, maxlag/dt+1)*dt

    #--get time window--
    tbeg=int(dist/vmin)
    tend=tbeg+wcoda
    if tend>maxlag:
        raise ValueError('time window ends at maxlag, too short!')
    if tbeg>maxlag:
        raise ValueError('time window starts later than maxlag')
    
    #----convert to point index----
    ind1 = np.where(abs(tt)==tbeg)[0]
    ind2 = np.where(abs(tt)==tend)[0]

    if len(ind1)!=2 or len(ind2)!=2:
        raise ValueError('index for time axis is wrong')
    ind = [ind2[0],ind1[0],ind1[1],ind2[1]]

    return ind    

def whiten(data, delta, freqmin, freqmax,Nfft=None):
    """This function takes 1-dimensional *data* timeseries array,
    goes to frequency domain using fft, whitens the amplitude of the spectrum
    in frequency domain between *freqmin* and *freqmax*
    and returns the whitened fft.

    :type data: :class:`numpy.ndarray`
    :param data: Contains the 1D time series to whiten
    :type Nfft: int
    :param Nfft: The number of points to compute the FFT
    :type delta: float
    :param delta: The sampling frequency of the `data`
    :type freqmin: float
    :param freqmin: The lower frequency bound
    :type freqmax: float
    :param freqmax: The upper frequency bound

    :rtype: :class:`numpy.ndarray`
    :returns: The FFT of the input trace, whitened between the frequency bounds
    """

    # Speed up FFT by padding to optimal size for FFTPACK
    if data.ndim == 1:
        axis = 0
    elif data.ndim == 2:
        axis = 1

    if Nfft is None:
        Nfft = next_fast_len(int(data.shape[axis]))

    Napod = 100
    Nfft = int(Nfft)
    freqVec = scipy.fftpack.fftfreq(Nfft, d=delta)[:Nfft // 2]
    J = np.where((freqVec >= freqmin) & (freqVec <= freqmax))[0]
    low = J[0] - Napod
    if low <= 0:
        low = 1

    left = J[0]
    right = J[-1]
    high = J[-1] + Napod
    if high > Nfft/2:
        high = int(Nfft//2)

    FFTRawSign = scipy.fftpack.fft(data, Nfft,axis=axis)
    # Left tapering:
    if axis == 1:
        FFTRawSign[:,0:low] *= 0
        FFTRawSign[:,low:left] = np.cos(
            np.linspace(np.pi / 2., np.pi, left - low)) ** 2 * np.exp(
            1j * np.angle(FFTRawSign[:,low:left]))
        # Pass band:
        FFTRawSign[:,left:right] = np.exp(1j * np.angle(FFTRawSign[:,left:right]))
        # Right tapering:
        FFTRawSign[:,right:high] = np.cos(
            np.linspace(0., np.pi / 2., high - right)) ** 2 * np.exp(
            1j * np.angle(FFTRawSign[:,right:high]))
        FFTRawSign[:,high:Nfft//2] *= 0

        # Hermitian symmetry (because the input is real)
        FFTRawSign[:,-(Nfft//2)+1:] = np.flip(np.conj(FFTRawSign[:,1:(Nfft//2)]),axis=axis)
    else:
        FFTRawSign[0:low] *= 0
        FFTRawSign[low:left] = np.cos(
            np.linspace(np.pi / 2., np.pi, left - low)) ** 2 * np.exp(
            1j * np.angle(FFTRawSign[low:left]))
        # Pass band:
        FFTRawSign[left:right] = np.exp(1j * np.angle(FFTRawSign[left:right]))
        # Right tapering:
        FFTRawSign[right:high] = np.cos(
            np.linspace(0., np.pi / 2., high - right)) ** 2 * np.exp(
            1j * np.angle(FFTRawSign[right:high]))
        FFTRawSign[high:Nfft//2] *= 0

        # Hermitian symmetry (because the input is real)
        FFTRawSign[-(Nfft//2)+1:] = FFTRawSign[1:(Nfft//2)].conjugate()[::-1]
 

    return FFTRawSign


def cross_corr_parameters(source, receiver, start_end_t, source_params,
    receiver_params, locs, maxlag):
    """ 
    Creates parameter dict for cross-correlations and header info to ASDF.

    :type source: `~obspy.core.trace.Stats` object.
    :param source: Stats header from xcorr source station
    :type receiver: `~obspy.core.trace.Stats` object.
    :param receiver: Stats header from xcorr receiver station
    :type start_end_t: `~np.ndarray`
    :param start_end_t: starttime, endtime of cross-correlation (UTCDateTime)
    :type source_params: `~np.ndarray`
    :param source_params: max_mad,max_std,percent non-zero values of source trace
    :type receiver_params: `~np.ndarray`
    :param receiver_params: max_mad,max_std,percent non-zero values of receiver trace
    :type locs: dict
    :param locs: dict with latitude, elevation_in_m, and longitude of all stations
    :type maxlag: int
    :param maxlag: number of lag points in cross-correlation (sample points) 
    :return: Auxiliary data parameter dict
    :rtype: dict

    """

    # source and receiver locations in dict with lat, elevation_in_m, and lon
    source_loc = locs.ix[source['network'] + '.' + source['station']]
    receiver_loc = locs.ix[receiver['network'] + '.' + receiver['station']]

    # # get distance (in km), azimuth and back azimuth
    dist,azi,baz = calc_distance(source_loc,receiver_loc) 

    source_mad,source_std,source_nonzero = source_params[:,0],\
                         source_params[:,1],source_params[:,2]
    receiver_mad,receiver_std,receiver_nonzero = receiver_params[:,0],\
                         receiver_params[:,1],receiver_params[:,2]
    
    starttime = start_end_t[:,0] - obspy.UTCDateTime(1970,1,1)
    starttime = starttime.astype('float')
    endtime = start_end_t[:,1] - obspy.UTCDateTime(1970,1,1)
    endtime = endtime.astype('float')
    source = stats_to_dict(source,'source')
    receiver = stats_to_dict(receiver,'receiver')
    # fill Correlation attribDict 
    parameters = {'source_mad':source_mad,
            'source_std':source_std,
            'source_nonzero':source_nonzero,
            'receiver_mad':receiver_mad,
            'receiver_std':receiver_std,
            'receiver_nonzero':receiver_nonzero,
            'dist':dist,
            'azi':azi,
            'baz':baz,
            'lag':maxlag,
            'starttime':starttime,
            'endtime':endtime}
    parameters.update(source)
    parameters.update(receiver)
    return parameters    

def C3_process(S1_data,S2_data,Nfft,win):
    '''
    performs all C3 processes including 1) cutting the time window for P-N parts;
    2) doing FFT for the two time-seris; 3) performing cross-correlations in freq;
    4) ifft to time domain
    '''
    #-----initialize the spectrum variables----
    ccp1 = np.zeros(Nfft,dtype=np.complex64)
    ccn1 = ccp1
    ccp2 = ccp1
    ccn2 = ccp1
    ccp  = ccp1
    ccn  = ccp1

    #------find the time window for sta1------
    S1_data_N = S1_data[win[0]:win[1]]
    S1_data_N = S1_data_N[::-1]
    S1_data_P = S1_data[win[2]:win[3]]
    S2_data_N = S2_data[win[0]:win[1]]
    S2_data_N = S2_data_N[::-1]
    S2_data_P = S2_data[win[2]:win[3]]

    #---------------do FFT-------------
    ccp1 = scipy.fftpack.fft(S1_data_P, Nfft)
    ccn1 = scipy.fftpack.fft(S1_data_N, Nfft)
    ccp2 = scipy.fftpack.fft(S2_data_P, Nfft)
    ccn2 = scipy.fftpack.fft(S2_data_N, Nfft)

    #------cross correlations--------
    ccp = np.conj(ccp1)*ccp2
    ccn = np.conj(ccn1)*ccn2

    return ccp,ccn
    
def optimized_cc_parameters(dt,maxlag,method,nhours,lonS,latS,lonR,latR):
    '''
    provide the parameters for computting CC later
    '''
    #dist = get_distance(lonS,latS,lonR,latR)
    dist,azi,baz = obspy.geodetics.base.gps2dist_azimuth(latS,lonS,latR,lonR)
    parameters = {'dt':dt,
        'lag':int(maxlag),
        'dist':np.float32(dist/1000),
        'azi':np.float32(azi),
        'baz':np.float32(baz),
        'lonS':np.float32(lonS),
        'latS':np.float32(latS),
        'lonR':np.float32(lonR),
        'latR':np.float32(latR),
        'ngood':nhours,
        'method':method}
    return parameters

def optimized_correlate1(fft1_smoothed_abs,fft2,maxlag,dt,Nfft,nwin,method="cross-correlation"):
    '''
    Optimized version of the correlation functions: put the smoothed 
    source spectrum amplitude out of the inner for loop. 
    It also takes advantage of the linear relationship of ifft, so that
    stacking in spectrum first to reduce the total number of times for ifft,
    which is the most time consuming steps in the previous correlate function  
    '''

    #------convert all 2D arrays into 1D to speed up--------
    corr = np.zeros(nwin*(Nfft//2),dtype=np.complex64)
    corr = fft1_smoothed_abs.reshape(fft1_smoothed_abs.size,) * fft2.reshape(fft2.size,)

    if method == "coherence":
        temp = moving_ave(np.abs(fft2.reshape(fft2.size,)),10)
        corr /= temp

    corr  = corr.reshape(nwin,Nfft//2)
    ncorr = np.zeros(shape=Nfft,dtype=np.complex64)
    ncorr[:Nfft//2] = np.mean(corr,axis=0)
    ncorr[-(Nfft//2)+1:]=np.flip(np.conj(ncorr[1:(Nfft//2)]),axis=0)
    ncorr = np.real(np.fft.ifftshift(scipy.fftpack.ifft(ncorr, Nfft, axis=0)))

<<<<<<< HEAD
    if Nfft is None:
        Nfft = 2*(int(fft1.shape[axis]))+1


    #maxlag = np.round(maxlag)
    corr=np.zeros(shape=(nwin,Nfft),dtype=np.complex64)
    corr[:,:Nfft//2-1]  = np.conj(fft1) * fft2
    if method == 'deconv':
        ind = np.where(np.abs(fft1)>0 )
        #corr[ind] /= smooth(np.abs(fft1[ind]),half_win=10) ** 2
	corr[ind] /= running_abs_mean(np.abs(fft1[ind]),10) ** 2
    elif method == 'coherence':
        ind = np.where(np.abs(fft1)>0 )
        #corr[ind]  /= smooth(np.abs(fft1[ind]),half_win=5)
	corr[ind]  /= running_abs_mean(np.abs(fft1[ind]),5) 
        ind = np.where(np.abs(fft2)>0 )
        #corr[ind]  /= smooth(np.abs(fft2[ind]),half_win=5)
	corr[ind]  /= running_abs_mean(np.abs(fft2[ind]),5)
    elif method == 'raw':
	ind = 1
	
    corr[:,-(Nfft // 2):] = corr[:,:(Nfft // 2)].conjugate()[::-1] # fill in the complex conjugate
    corr = np.real(np.fft.ifftshift(scipy.fftpack.ifft(corr, Nfft,axis=axis))) 
 
    tcorr = np.arange(-Nfft//2 + 1, Nfft//2)*dt
    ind = np.where(np.abs(tcorr) <= maxlag)[0]
    if axis == 1:
        corr = corr[:,ind]
    else:
        corr = corr[ind]
    
    tcorr=tcorr[ind]
    return corr,tcorr


def station_list(station):
    """

    Create dataframe with start & end times, chan for each station.
    """
    files = glob.glob(os.path.join(station,'*/*'))
    clse = [os.path.basename(a).strip('.mseed') for a in files]
    clse_split = [c.split('.') for c in clse]
    df = pd.DataFrame(clse_split,columns=['CHAN','LOC','START','END'])
    df = df.drop(columns='LOC')
    df['FILES'] = files
    df['START'] = pd.to_datetime(df['START'].apply(lambda x: x.split('T')[0]))
    df['END'] = pd.to_datetime(df['END'].apply(lambda x: x.split('T')[0]))
    df = df.set_index('START')
    return df

def xyz_to_zne(st):
    """

    Convert channels in obspy stream from XYZ to ZNE.
    """
    for tr in st:
        chan = tr.stats.channel
        if chan[-1] == 'X':
            tr.stats.channel = chan[:-1] + 'E'
        elif chan[-1] == 'Y':
            tr.stats.channel = chan[:-1] + 'N'
    return st

def butter_pass(x,f1,f2,dt,order):
=======
    tcorr = np.arange(-Nfft//2 + 1, Nfft//2)*dt
    ind   = np.where(np.abs(tcorr) <= maxlag)[0]
    ncorr = ncorr[ind]
>>>>>>> d1d24858
    
    return ncorr

@jit('float32[:](float32[:],int16)')
def moving_ave(A,N):
    '''
    Numba compiled function to do running smooth average.
    N is the the half window length to smooth
    A and B are both 1-D arrays (which runs faster compared to 2-D operations)
    '''
    A = np.r_[A[:N],A,A[-N:]]
    B = np.zeros(A.shape,A.dtype)
    
    tmp=0.
    for pos in range(N,A.size-N):
        # do summing only once
        if pos==N:
            for i in range(-N,N+1):
                tmp+=A[pos+i]
        else:
            tmp=tmp-A[pos-N-1]+A[pos+N]
        B[pos]=tmp/(2*N+1)
        if B[pos]==0:
            B[pos]=1
    return B[N:-N]


def get_SNR(corr,snr_parameters,parameters):
    '''
    estimate the SNR for the cross-correlation functions. the signal is defined
    as the maxinum in the time window of [dist/max_vel,dist/min_vel]. the noise
    is defined as the std of the trailing 100 s window. flag is to indicate to 
    estimate both lags of the cross-correlation funciton of just the positive

    corr: the noise cross-correlation functions
    snr_parameters: dictionary for some parameters to estimate S-N
    parameters: dictionary for parameters about the ccfs
    '''
    #---------common variables----------
    sampling_rate = int(1/parameters['dt'])
    npts = int(2*sampling_rate*parameters['lag'])
    indx = npts//2
    dist = parameters['dist']
    minvel = snr_parameters['minvel']
    maxvel = snr_parameters['maxvel']

    #-----index to window the signal part------
    indx_sig1 = int(dist/maxvel)*sampling_rate
    indx_sig2 = int(dist/minvel)*sampling_rate
    if maxvel > 5:
        indx_sig1 = 0

    #-------index to window the noise part---------
    indx_noise1 = indx_sig2
    indx_noise2 = indx_noise1+snr_parameters['noisewin']*sampling_rate

    #----prepare the filters----
    fb = snr_parameters['freqmin']
    fe = snr_parameters['freqmax']
    ns = snr_parameters['steps']
    freq = np.zeros(ns,dtype=np.float32)
    psnr = np.zeros(ns,dtype=np.float32)
    nsnr = np.zeros(ns,dtype=np.float32)
    ssnr = np.zeros(ns,dtype=np.float32)

    #--------prepare frequency info----------
    step = (np.log(fb)-np.log(fe))/(ns-1)
    for ii in range(ns):
        freq[ii]=np.exp(np.log(fe)+ii*step)

    for ii in range(1,ns-1):
        f2 = freq[ii-1]
        f1 = freq[ii+1]

        #-------------filter data before estimate SNR------------
        ncorr = bandpass(corr,f1,f2,sampling_rate,corners=4,zerophase=True)
        psignal = max(ncorr[indx+indx_sig1:indx+indx_sig2])
        nsignal = max(ncorr[indx-indx_sig2:indx-indx_sig1])
        ssignal = max((ncorr[indx+indx_sig1:indx+indx_sig2]+np.flip(ncorr[indx-indx_sig2:indx-indx_sig1]))/2)
        pnoise  = np.std(ncorr[indx+indx_noise1:indx+indx_noise2])
        nnoise  = np.std(ncorr[indx-indx_noise2:indx-indx_noise1])
        snoise  = np.std((ncorr[indx+indx_noise1:indx+indx_noise2]+np.flip(ncorr[indx-indx_noise2:indx-indx_noise1]))/2)
        
        #------in case there is no data-------
        if pnoise==0 or nnoise==0 or snoise==0:
            psnr[ii]=0
            nsnr[ii]=0
            ssnr[ii]=0
        else:
            psnr[ii] = psignal/pnoise
            nsnr[ii] = nsignal/nnoise
            ssnr[ii] = ssignal/snoise

        #------plot the signals-------
        '''
        plt.figure(figsize=(16,3))
        indx0 = 100*sampling_rate
        tt = np.arange(-100*sampling_rate,100*sampling_rate+1)/sampling_rate
        plt.plot(tt,ncorr[indx-indx0:indx+indx0+1],'k-',linewidth=0.6)
        plt.title('psnr %4.1f nsnr %4.1f ssnr %4.1f' % (psnr[ii],nsnr[ii],ssnr[ii]))
        plt.grid(True)
        plt.show()
        '''

    parameters['psnr'] = psnr[1:-1]
    parameters['nsnr'] = nsnr[1:-1]
    parameters['ssnr'] = nsnr[1:-1]
    parameters['freq'] = freq[1:-1]

    return parameters

def nextpow2(x):
    """
    Returns the next power of 2 of x.

    :type x: int 
    :returns: the next power of 2 of x

    """

    return int(np.ceil(np.log2(np.abs(x)))) 	

def abs_max(arr):
    """
    Returns array divided by its absolute maximum value.

    :type arr:`~numpy.ndarray` 
    :returns: Array divided by its absolute maximum value
    
    """
    
    return (arr.T / np.abs(arr.max(axis=-1))).T


def pws(arr,power=2.,sampling_rate=20.,pws_timegate = 5.):
    """
    Performs phase-weighted stack on array of time series. 

    Follows methods of Schimmel and Paulssen, 1997. 
    If s(t) is time series data (seismogram, or cross-correlation),
    S(t) = s(t) + i*H(s(t)), where H(s(t)) is Hilbert transform of s(t)
    S(t) = s(t) + i*H(s(t)) = A(t)*exp(i*phi(t)), where
    A(t) is envelope of s(t) and phi(t) is phase of s(t)
    Phase-weighted stack, g(t), is then:
    g(t) = 1/N sum j = 1:N s_j(t) * | 1/N sum k = 1:N exp[i * phi_k(t)]|^v
    where N is number of traces used, v is sharpness of phase-weighted stack

    :type arr: numpy.ndarray
    :param arr: N length array of time series data 
    :type power: float
    :param power: exponent for phase stack
    :type sampling_rate: float 
    :param sampling_rate: sampling rate of time series 
    :type pws_timegate: float 
    :param pws_timegate: number of seconds to smooth phase stack
    :Returns: Phase weighted stack of time series data
    :rtype: numpy.ndarray  
    """

    if arr.ndim == 1:
        return arr
    N,M = arr.shape
    analytic = arr + 1j * hilbert(arr,axis=1, N=next_fast_len(M))[:,:M]
    phase = np.angle(analytic)
    phase_stack = np.mean(np.exp(1j*phase),axis=0)/N
    phase_stack = np.abs(phase_stack)**2

    # smoothing 
    timegate_samples = int(pws_timegate * sampling_rate)
    phase_stack = moving_ave(phase_stack,timegate_samples)
    weighted = np.multiply(arr,phase_stack)
    return np.mean(weighted,axis=0)/N

def dtw(x,r, g=1.05):
    """ Dynamic Time Warping Algorithm

    Inputs:
    x:     target vector
    r:     vector to be warped

    Outputs:
    D: Distance matrix
    Dist:  unnormalized distance between t and r
    w:     warping path
    
    originally written in MATLAB by Peter Huybers 
    """

    x = norm(x)
    r = norm(r)

    N = len(x)
    M = len(r)

    d = (np.tile(x,(M,1)).T - np.tile(r,(N,1)))**2
    d[0,:] *= 0.25
    d[:,-1] *= 0.25

    D=np.zeros(d.shape)
    D[0,0] = d[0,0]

    for ii in range(1,N):
        D[ii,0] = d[ii,0] + D[ii - 1,0]     

    for ii in range(1,M):
        D[0,ii] = d[0,ii] + D[0,ii-1]

    for ii in range(1,N):
        for jj in range(1,M):
            D[ii,jj] = d[ii,jj] + np.min([g * D[ii - 1, jj], D[ii - 1, jj - 1], g * D[ii, jj - 1]]) 

    dist = D[-1,-1]
    ii,jj,kk = N - 1, M - 1, 1
    w = []
    w.append([ii, jj])
    while (ii + jj) != 0:
        if ii == 0:
            jj -= 1
        elif jj == 0:
            ii -= 1 
        else:
            ind = np.argmin([D[ii - 1, jj], D[ii, jj - 1], D[ii - 1, jj - 1]])
            if ind == 0:
                ii -= 1
            elif ind == 1:
                jj -= 1
            else:
                ii -= 1
                jj -= 1
        kk += 1
        w.append([ii, jj])

    w = np.array(w)
    
    return D,dist,w 


def norm(arr):
    """ Demean and normalize a given input to unit std. """
    arr -= arr.mean(axis=1, keepdims=True)
    return (arr.T / arr.std(axis=-1)).T


def pole_zero(inv): 
    """

    Return only pole and zeros of instrument response

    """
    for ii,chan in enumerate(inv[0][0]):
        stages = chan.response.response_stages
        new_stages = []
        for stage in stages:
            if type(stage) == obspy.core.inventory.response.PolesZerosResponseStage:
                new_stages.append(stage)
            elif type(stage) == obspy.core.inventory.response.CoefficientsTypeResponseStage:
                new_stages.append(stage)

        inv[0][0][ii].response.response_stages = new_stages

    return inv

def check_and_phase_shift(trace):
    # print trace
    taper_length = 20.0
    # if trace.stats.npts < 4 * taper_length*trace.stats.sampling_rate:
    # 	trace.data = np.zeros(trace.stats.npts)
    # 	return trace

    dt = np.mod(trace.stats.starttime.datetime.microsecond*1.0e-6,
                trace.stats.delta)
    if (trace.stats.delta - dt) <= np.finfo(float).eps:
        dt = 0
    if dt != 0:
        if dt <= (trace.stats.delta / 2.):
            dt = -dt
        # direction = "left"
        else:
            dt = (trace.stats.delta - dt)
        # direction = "right"
        trace.detrend(type="demean")
        trace.detrend(type="simple")
        taper_1s = taper_length * float(trace.stats.sampling_rate) / trace.stats.npts
        trace.taper(taper_1s)

        n = int(2**nextpow2(len(trace.data)))
        FFTdata = scipy.fftpack.fft(trace.data, n=n)
        fftfreq = scipy.fftpack.fftfreq(n, d=trace.stats.delta)
        FFTdata = FFTdata * np.exp(1j * 2. * np.pi * fftfreq * dt)
        trace.data = np.real(scipy.fftpack.ifft(FFTdata, n=n)[:len(trace.data)])
        trace.stats.starttime += dt
        return trace
    else:
        return trace

def check_sample(stream):
    """
    Returns sampling rate of traces in stream.

    :type stream:`~obspy.core.stream.Stream` object. 
    :param stream: Stream containing one or more day-long trace 
    :return: List of sampling rates in stream

    """
    if len(stream)==0:
        return stream
    else:
        freqs = []	
        for tr in stream:
            freqs.append(int(tr.stats.sampling_rate))

    freq = max(freqs)
    for tr in stream:
        if int(tr.stats.sampling_rate) != freq:
            stream.remove(tr)

    return stream				


def remove_resp(arr,stats,inv):
    """
    Removes instrument response of cross-correlation

    :type arr: numpy.ndarray 
    :type stats: `~obspy.core.trace.Stats` object.
    :type inv: `~obspy.core.inventory.inventory.Inventory`
    :param inv: StationXML file containing response information
    :returns: cross-correlation with response removed
    """	
    
    def arr_to_trace(arr,stats):
        tr = obspy.Trace(arr)
        tr.stats = stats
        tr.stats.npts = len(tr.data)
        return tr

    # prefilter and remove response
    
    st = obspy.Stream()
    if len(arr.shape) == 2:
        for row in arr:
            tr = arr_to_trace(row,stats)
            st += tr
    else:
        tr = arr_to_trace(arr,stats)
        st += tr
    min_freq = 1/tr.stats.npts*tr.stats.sampling_rate
    min_freq = np.max([min_freq,0.005])
    pre_filt = [min_freq,min_freq*1.5, 0.9*tr.stats.sampling_rate, 0.95*tr.stats.sampling_rate]
    st.attach_response(inv)
    st.remove_response(output="VEL",pre_filt=pre_filt) 

    if len(st) > 1: 
        data = []
        for tr in st:
            data.append(tr.data)
        data = np.array(data)
    else:
        data = st[0].data
    return data			

def mad(arr):
    """ 
    Median Absolute Deviation: MAD = median(|Xi- median(X)|)
    :type arr: numpy.ndarray
    :param arr: seismic trace data array 
    :return: Median Absolute Deviation of data
    """
    if not np.ma.is_masked(arr):
        med = np.median(arr)
        data = np.median(np.abs(arr - med))
    else:
        med = np.ma.median(arr)
        data = np.ma.median(np.ma.abs(arr-med))
    return data	
    

def calc_distance(sta1,sta2):
    """ 
    Calcs distance in km, azimuth and back-azimuth between sta1, sta2. 

    Uses obspy.geodetics.base.gps2dist_azimuth for distance calculation. 
    :type sta1: dict
    :param sta1: dict with latitude, elevation_in_m, and longitude of station 1
    :type sta2: dict
    :param sta2: dict with latitude, elevation_in_m, and longitude of station 2
    :return: distance in km, azimuth sta1 -> sta2, and back azimuth sta2 -> sta1
    :rtype: float

    """

    # get coordinates 
    lon1 = sta1['longitude']
    lat1 = sta1['latitude']
    lon2 = sta2['longitude']
    lat2 = sta2['latitude']

    # calculate distance and return 
    dist,azi,baz = obspy.geodetics.base.gps2dist_azimuth(lat1,lon1,lat2,lon2)
    dist /= 1000.
    return dist,azi,baz


def fft_parameters(dt,cc_len,source_params,locs,component,Nfft,Nt):
    """ 
    Creates parameter dict for cross-correlations and header info to ASDF.

    :type source: `~obspy.core.trace.Stats` object.
    :param source: Stats header from xcorr source station
    :type receiver: `~obspy.core.trace.Stats` object.
    :param receiver: Stats header from xcorr receiver station
    :type start_end_t: `~np.ndarray`
    :param start_end_t: starttime, endtime of cross-correlation (UTCDateTime)
    :type source_params: `~np.ndarray`
    :param source_params: max_mad,max_std,percent non-zero values of source trace
    :type receiver_params: `~np.ndarray`
    :param receiver_params: max_mad,max_std,percent non-zero values of receiver trace
    :type locs: dict
    :param locs: dict with latitude, elevation_in_m, and longitude of all stations
    :type maxlag: int
    :param maxlag: number of lag points in cross-correlation (sample points) 
    :return: Auxiliary data parameter dict
    :rtype: dict

    """
    source_mad,source_std,source_nonzero = source_params[:,0],\
                         source_params[:,1],source_params[:,2]
    lon,lat,el=locs["longitude"],locs["latitude"],locs["elevation"]
    parameters = {
             'twin':cc_len,
             'mad':source_mad,
             'std':source_std,
             'nonzero':source_nonzero,
             'longitude':lon,
             'latitude':lat,
             'elevation_in_m':el,
             'component':component,
             'nfft':Nfft,
             'nseg':Nt}
    return parameters   

def stats_to_dict(stats,stat_type):
    """
    Converts obspy.core.trace.Stats object to dict
    :type stats: `~obspy.core.trace.Stats` object.
    :type source: str
    :param source: 'source' or 'receiver'
    """
    stat_dict = {'{}_network'.format(stat_type):stats['network'],
                 '{}_station'.format(stat_type):stats['station'],
                 '{}_channel'.format(stat_type):stats['channel'],
                 '{}_delta'.format(stat_type):stats['delta'],
                 '{}_npts'.format(stat_type):stats['npts'],
                 '{}_sampling_rate'.format(stat_type):stats['sampling_rate']}
    return stat_dict 

def NCF_denoising(img_to_denoise,Mdate,Ntau,NSV):

	if img_to_denoise.ndim ==2:
		M,N = img_to_denoise.shape
		if NSV > np.min([M,N]):
			NSV = np.min([M,N])
		[U,S,V] = svd(img_to_denoise,full_matrices=False)
		S = scipy.linalg.diagsvd(S,S.shape[0],S.shape[0])
		Xwiener = np.zeros([M,N])
		for kk in range(NSV):
			SV = np.zeros(S.shape)
			SV[kk,kk] = S[kk,kk]
			X = U@SV@V
			Xwiener += wiener(X,[Mdate,Ntau])
			
		denoised_img = wiener(Xwiener,[Mdate,Ntau])
	elif img_to_denoise.ndim ==1:
		M = img_to_denoise.shape[0]
		NSV = np.min([M,NSV])
		denoised_img = wiener(img_to_denoise,Ntau)
		temp = np.trapz(np.abs(np.mean(denoised_img) - img_to_denoise))    
		denoised_img = wiener(img_to_denoise,Ntau,np.mean(temp))

	return denoised_img

def Stretching_current(ref, cur, t, dv_range, nbtrial, window, fmin, fmax, tmin, tmax):
    """
    Stretching function: 
    This function compares the Reference waveform to stretched/compressed current waveforms to get the relative seismic velocity variation (and associated error).
    It also computes the correlation coefficient between the Reference waveform and the current waveform.

    modified based on the script from L. Viens 04/26/2018 (Viens et al., 2018 JGR)

    INPUTS:
        - ref = Reference waveform (np.ndarray, size N)
        - cur = Current waveform (np.ndarray, size N)
        - t = time vector, common to both ref and cur (np.ndarray, size N)
        - dvmin = minimum bound for the velocity variation; example: dvmin=-0.03 for -3% of relative velocity change ('float')
        - dvmax = maximum bound for the velocity variation; example: dvmax=0.03 for 3% of relative velocity change ('float')
        - nbtrial = number of stretching coefficient between dvmin and dvmax, no need to be higher than 100  ('float')
        - window = vector of the indices of the cur and ref windows on wich you want to do the measurements (np.ndarray, size tmin*delta:tmax*delta)
        For error computation:
            - fmin = minimum frequency of the data
            - fmax = maximum frequency of the data
            - tmin = minimum time window where the dv/v is computed 
            - tmax = maximum time window where the dv/v is computed 

    OUTPUTS:
        - dv = Relative velocity change dv/v (in %)
        - cc = correlation coefficient between the reference waveform and the best stretched/compressed current waveform
        - cdp = correlation coefficient between the reference waveform and the initial current waveform
        - error = Errors in the dv/v measurements based on Weaver, R., C. Hadziioannou, E. Larose, and M. Camnpillo (2011), On the precision of noise-correlation interferometry, Geophys. J. Int., 185(3), 1384?1392

    The code first finds the best correlation coefficient between the Reference waveform and the stretched/compressed current waveform among the "nbtrial" values. 
    A refined analysis is then performed around this value to obtain a more precise dv/v measurement .
    """ 
    dvmin = -np.abs(dv_range)
    dvmax = np.abs(dv_range)
    Eps = 1+(np.linspace(dvmin, dvmax, nbtrial))
    cof = np.zeros(Eps.shape,dtype=np.float32)

    # Set of stretched/compressed current waveforms
    for ii in range(len(Eps)):
        nt = t*Eps[ii]
        s = np.interp(x=t, xp=nt, fp=cur[window])
        waveform_ref = ref[window]
        waveform_cur = s
        cof[ii] = np.corrcoef(waveform_ref, waveform_cur)[0, 1]

    cdp = np.corrcoef(cur[window], ref[window])[0, 1] # correlation coefficient between the reference and initial current waveforms

    # find the maximum correlation coefficient
    imax = np.nanargmax(cof)
    if imax >= len(Eps)-2:
        imax = imax - 2
    if imax <= 2:
        imax = imax + 2

    # Proceed to the second step to get a more precise dv/v measurement
    dtfiner = np.linspace(Eps[imax-2], Eps[imax+2], 100)
    ncof    = np.zeros(dtfiner.shape,dtype=np.float32)
    for ii in range(len(dtfiner)):
        nt = t*dtfiner[ii]
        s = np.interp(x=t, xp=nt, fp=cur[window])
        waveform_ref = ref[window]
        waveform_cur = s
        ncof[ii] = np.corrcoef(waveform_ref, waveform_cur)[0, 1]

    cc = np.max(ncof) # Find maximum correlation coefficient of the refined  analysis
    dv = 100. * dtfiner[np.argmax(ncof)]-100 # Multiply by 100 to convert to percentage (Epsilon = -dt/t = dv/v)

    # Error computation based on Weaver, R., C. Hadziioannou, E. Larose, and M. Camnpillo (2011), On the precision of noise-correlation interferometry, Geophys. J. Int., 185(3), 1384?1392
    T = 1 / (fmax - fmin)
    X = cc
    wc = np.pi * (fmin + fmax)
    t1 = np.min([tmin, tmax])
    t2 = np.max([tmin, tmax])
    error = 100*(np.sqrt(1-X**2)/(2*X)*np.sqrt((6* np.sqrt(np.pi/2)*T)/(wc**2*(t2**3-t1**3))))

    return dv, cc, cdp, error


def smooth(x, window='boxcar', half_win=3):
    """ some window smoothing """
    # TODO: docsting
    window_len = 2 * half_win + 1
    # extending the data at beginning and at the end
    # to apply the window at the borders
    s = np.r_[x[window_len - 1:0:-1], x, x[-1:-window_len:-1]]
    if window == "boxcar":
        w = scipy.signal.boxcar(window_len).astype('complex')
    else:
        w = scipy.signal.hanning(window_len).astype('complex')
    y = np.convolve(w / w.sum(), s, mode='valid')
    return y[half_win:len(y) - half_win]


def getCoherence(dcs, ds1, ds2):
    # TODO: docsting
    n = len(dcs)
    coh = np.zeros(n).astype('complex')
    valids = np.argwhere(np.logical_and(np.abs(ds1) > 0, np.abs(ds2) > 0))
    coh[valids] = dcs[valids] / (ds1[valids] * ds2[valids])
    coh[coh > (1.0 + 0j)] = 1.0 + 0j
    return coh

def mwcs_dvv(ref, cur, moving_window_length, slide_step, delta, window, fmin, fmax, tmin, smoothing_half_win=5):
    """
    modified sub-function from MSNoise package by Thomas Lecocq. download from
    https://github.com/ROBelgium/MSNoise/tree/master/msnoise

    combine the mwcs and dv/v functionality of MSNoise into a single function

    ref: The "Reference" timeseries
    cur: The "Current" timeseries
    moving_window_length: The moving window length (in seconds)
    slide_step: The step to jump for the moving window (in seconds)
    delta: The sampling rate of the input timeseries (in Hz)
    window: The target window for measuring dt/t
    fmin: The lower frequency bound to compute the dephasing (in Hz)
    fmax: The higher frequency bound to compute the dephasing (in Hz)
    tmin: The leftmost time lag (used to compute the "time lags array")
    smoothing_half_win: If different from 0, defines the half length of
        the smoothing hanning window.
    :returns: [time_axis,delta_t,delta_err,delta_mcoh]. time_axis contains the
        central times of the windows. The three other columns contain dt, error and
        mean coherence for each window.
    """
    
    ##########################
    #-----part I: mwcs-------
    ##########################
    delta_t = []
    delta_err = []
    delta_mcoh = []
    time_axis = []

    window_length_samples = np.int(moving_window_length * delta)
    padd = int(2 ** (nextpow2(window_length_samples) + 2))
    count = 0
    tp = cosine_taper(window_length_samples, 0.85)

    #----does minind really start from 0??-----
    minind = 0
    maxind = window_length_samples

    #-------loop through all sub-windows-------
    while maxind <= len(window):
        cci = cur[window[minind:maxind]]
        cci = scipy.signal.detrend(cci, type='linear')
        cci *= tp

        cri = ref[window[minind:maxind]]
        cri = scipy.signal.detrend(cri, type='linear')
        cri *= tp

        minind += int(slide_step*delta)
        maxind += int(slide_step*delta)

        #-------------get the spectrum-------------
        fcur = scipy.fftpack.fft(cci, n=padd)[:padd // 2]
        fref = scipy.fftpack.fft(cri, n=padd)[:padd // 2]

        fcur2 = np.real(fcur) ** 2 + np.imag(fcur) ** 2
        fref2 = np.real(fref) ** 2 + np.imag(fref) ** 2

        # Calculate the cross-spectrum
        X = fref * (fcur.conj())
        if smoothing_half_win != 0:
            dcur = np.sqrt(smooth(fcur2, window='hanning',half_win=smoothing_half_win))
            dref = np.sqrt(smooth(fref2, window='hanning',half_win=smoothing_half_win))
            X = smooth(X, window='hanning',half_win=smoothing_half_win)
        else:
            dcur = np.sqrt(fcur2)
            dref = np.sqrt(fref2)

        dcs = np.abs(X)

        # Find the values the frequency range of interest
        freq_vec = scipy.fftpack.fftfreq(len(X) * 2, 1. / delta)[:padd // 2]
        index_range = np.argwhere(np.logical_and(freq_vec >= fmin,freq_vec <= fmax))

        # Get Coherence and its mean value
        coh = getCoherence(dcs, dref, dcur)
        mcoh = np.mean(coh[index_range])

        # Get Weights
        w = 1.0 / (1.0 / (coh[index_range] ** 2) - 1.0)
        w[coh[index_range] >= 0.99] = 1.0 / (1.0 / 0.9801 - 1.0)
        w = np.sqrt(w * np.sqrt(dcs[index_range]))
        w = np.real(w)

        # Frequency array:
        v = np.real(freq_vec[index_range]) * 2 * np.pi

        # Phase:
        phi = np.angle(X)
        phi[0] = 0.
        phi = np.unwrap(phi)
        phi = phi[index_range]

        # Calculate the slope with a weighted least square linear regression
        # forced through the origin
        # weights for the WLS must be the variance !
        m, em = linear_regression(v.flatten(), phi.flatten(), w.flatten())

        delta_t.append(m)

        # print phi.shape, v.shape, w.shape
        e = np.sum((phi - m * v) ** 2) / (np.size(v) - 1)
        s2x2 = np.sum(v ** 2 * w ** 2)
        sx2 = np.sum(w * v ** 2)
        e = np.sqrt(e * s2x2 / sx2 ** 2)

        delta_err.append(e)
        delta_mcoh.append(np.real(mcoh))
        time_axis.append(tmin+moving_window_length/2.+count*slide_step)
        count += 1

        del fcur, fref
        del X
        del freq_vec
        del index_range
        del w, v, e, s2x2, sx2, m, em

    if maxind > len(cur) + slide_step*delta:
        print("The last window was too small, but was computed")

    delta_t = np.array(delta_t)
    delta_err = np.array(delta_err)
    delta_mcoh = np.array(delta_mcoh)
    time_axis  = np.array(time_axis)

    #####################################
    #-----------part II: dv/v------------
    #####################################
    delta_mincho = 0.65
    delta_maxerr = 0.1
    delta_maxdt  = 0.1
    indx1 = np.where(delta_mcoh>delta_mincho)
    indx2 = np.where(delta_err<delta_maxerr)
    indx3 = np.where(delta_t<delta_maxdt)

    #-----find good dt measurements-----
    indx = np.intersect1d(indx1,indx2)
    indx = np.intersect1d(indx,indx3)

    if len(indx) >2:

        #----estimate weight for regression----
        w = 1/delta_err[indx]
        w[~np.isfinite(w)] = 1.0

        #---------do linear regression-----------
        #m, a, em, ea = linear_regression(time_axis[indx], delta_t[indx], w, intercept_origin=False)
        m0, em0 = linear_regression(time_axis[indx], delta_t[indx], w,intercept_origin=True)
    
    else:
        print('not enough points to estimate dv/v')
        m0=0;em0=0

    return np.array([-m0*100,em0*100]).T


def wavg_wstd(data, errors):
    '''
    estimate the weights for doing linear regression in order to get dt/t
    '''

    d = data
    errors[errors == 0] = 1e-6
    w = 1. / errors
    wavg = (d * w).sum() / w.sum()
    N = len(np.nonzero(w)[0])
    wstd = np.sqrt(np.sum(w * (d - wavg) ** 2) / ((N - 1) * np.sum(w) / N))
    return wavg, wstd


def mwcs_dvv1(ref, cur, moving_window_length, slide_step, delta, window, fmin, fmax, tmin, smoothing_half_win=5):
    """
    modified sub-function from MSNoise package by Thomas Lecocq. download from
    https://github.com/ROBelgium/MSNoise/tree/master/msnoise

    combine the mwcs and dv/v functionality of MSNoise into a single function

    ref: The "Reference" timeseries
    cur: The "Current" timeseries
    moving_window_length: The moving window length (in seconds)
    slide_step: The step to jump for the moving window (in seconds)
    delta: The sampling rate of the input timeseries (in Hz)
    window: The target window for measuring dt/t
    fmin: The lower frequency bound to compute the dephasing (in Hz)
    fmax: The higher frequency bound to compute the dephasing (in Hz)
    tmin: The leftmost time lag (used to compute the "time lags array")
    smoothing_half_win: If different from 0, defines the half length of
        the smoothing hanning window.
    :returns: [time_axis,delta_t,delta_err,delta_mcoh]. time_axis contains the
        central times of the windows. The three other columns contain dt, error and
        mean coherence for each window.
    """
    
    ##################################################################
    #-------------------------part I: mwcs----------------------------
    ##################################################################
    delta_t    = []
    delta_err  = []
    delta_mcoh = []
    time_axis  = []

    window_length_samples = np.int(moving_window_length * delta)
    padd  = int(2 ** (nextpow2(window_length_samples) + 2))
    tp = cosine_taper(window_length_samples, 0.85)

    #----make usage of both lags----
    flip_flag = [0,1]
    for iflip in flip_flag:

        #----indices of the moving window-----
        count  = 0
        minind = 0
        maxind = window_length_samples

        if iflip:
            cur = np.flip(cur,axis=0)
            ref = np.flip(ref,axis=0)

        #-------loop through all sub-windows-------
        while maxind <= len(window):
            cci = cur[window[minind:maxind]]
            cci = scipy.signal.detrend(cci, type='linear')
            cci *= tp

            cri = ref[window[minind:maxind]]
            cri = scipy.signal.detrend(cri, type='linear')
            cri *= tp

            minind += int(slide_step*delta)
            maxind += int(slide_step*delta)

            #-------------get the spectrum-------------
            fcur = scipy.fftpack.fft(cci, n=padd)[:padd // 2]
            fref = scipy.fftpack.fft(cri, n=padd)[:padd // 2]

            fcur2 = np.real(fcur) ** 2 + np.imag(fcur) ** 2
            fref2 = np.real(fref) ** 2 + np.imag(fref) ** 2

            # Calculate the cross-spectrum
            X = fref * (fcur.conj())
            if smoothing_half_win != 0:
                dcur = np.sqrt(smooth(fcur2, window='hanning',half_win=smoothing_half_win))
                dref = np.sqrt(smooth(fref2, window='hanning',half_win=smoothing_half_win))
                X = smooth(X, window='hanning',half_win=smoothing_half_win)
            else:
                dcur = np.sqrt(fcur2)
                dref = np.sqrt(fref2)

            dcs = np.abs(X)

            # Find the values the frequency range of interest
            freq_vec = scipy.fftpack.fftfreq(len(X) * 2, 1. / delta)[:padd // 2]
            index_range = np.argwhere(np.logical_and(freq_vec >= fmin,freq_vec <= fmax))

            # Get Coherence and its mean value
            coh  = getCoherence(dcs, dref, dcur)
            mcoh = np.mean(coh[index_range])

            # Get Weights
            w = 1.0 / (1.0 / (coh[index_range] ** 2) - 1.0)
            w[coh[index_range] >= 0.99] = 1.0 / (1.0 / 0.9801 - 1.0)
            w = np.sqrt(w * np.sqrt(dcs[index_range]))
            w = np.real(w)

            # Frequency array:
            v = np.real(freq_vec[index_range]) * 2 * np.pi

            # Phase:
            phi = np.angle(X)
            phi[0] = 0.
            phi = np.unwrap(phi)
            phi = phi[index_range]

            # Calculate the slope with a weighted least square linear regression
            # forced through the origin
            # weights for the WLS must be the variance !
            m, em = linear_regression(v.flatten(), phi.flatten(), w.flatten())

            delta_t.append(m)

            # print phi.shape, v.shape, w.shape
            e    = np.sum((phi - m * v) ** 2) / (np.size(v) - 1)
            s2x2 = np.sum(v ** 2 * w ** 2)
            sx2  = np.sum(w * v ** 2)
            e    = np.sqrt(e * s2x2 / sx2 ** 2)

            delta_err.append(e)
            delta_mcoh.append(np.real(mcoh))
            if iflip:
                time_axis.append((tmin+moving_window_length/2.+count*slide_step)*-1)
            else:
                time_axis.append(tmin+moving_window_length/2.+count*slide_step)
            count += 1

            del fcur, fref
            del X
            del freq_vec
            del index_range
            del w, v, e, s2x2, sx2, m, em

        if maxind > len(cur) + slide_step*delta:
            print("The last window was too small, but was computed")

    delta_t    = np.array(delta_t)
    delta_err  = np.array(delta_err)
    delta_mcoh = np.array(delta_mcoh)
    time_axis  = np.array(time_axis)

    tt = np.arange(0,len(ref))*delta
    plt.subplot(211)
    plt.scatter(time_axis,delta_t)
    plt.subplot(212)
    plt.plot(tt,ref,'r-');plt.plot(tt,cur,'g-')
    plt.show()

    ##################################################################
    #--------------------------part II: dv/v--------------------------
    ##################################################################

    #-----some default parameters used in MSNoise-------
    delta_mincho = 0.65
    delta_maxerr = 0.1
    delta_maxdt  = 0.1
    indx1 = np.where(delta_mcoh>delta_mincho)
    indx2 = np.where(delta_err<delta_maxerr)
    indx3 = np.where(delta_t<delta_maxdt)

    #-----find good dt measurements-----
    indx = np.intersect1d(indx1,indx2)
    indx = np.intersect1d(indx,indx3)

    #-----at least 3 points for the linear regression------
    if len(indx) >2:

        #----estimate weight for regression----
        w = 1/delta_err[indx]
        w[~np.isfinite(w)] = 1.0

        #---------do linear regression-----------
        #m, a, em, ea = linear_regression(time_axis[indx], delta_t[indx], w, intercept_origin=False)
        m0, em0 = linear_regression(time_axis[indx], delta_t[indx], w,intercept_origin=True)
    
    else:
        print('not enough points to estimate dv/v')
        m0=np.nan;em0=np.nan

    return np.array([-m0*100,em0*100]).T

def computeErrorFunction(u1, u0, nSample, lag, norm='L2'):
    """
    USAGE: err = computeErrorFunction( u1, u0, nSample, lag )
    
    INPUT:
        u1      = trace that we want to warp; size = (nsamp,1)
        u0      = reference trace to compare with: size = (nsamp,1)
        nSample = numer of points to compare in the traces
        lag     = maximum lag in sample number to search
        norm    = 'L2' or 'L1' (default is 'L2')
    OUTPUT:
        err = the 2D error function; size = (nsamp,2*lag+1)
    
    The error function is equation 1 in Hale, 2013. You could uncomment the
    L1 norm and comment the L2 norm if you want on Line 29
    
    Original by Di Yang
    Last modified by Dylan Mikesell (25 Feb. 2015)
    Translated to python by Tim Clements (17 Aug. 2018)

    """

    if lag >= nSample: 
        raise ValueError('computeErrorFunction:lagProblem','lag must be smaller than nSample')

    # Allocate error function variable
    err = np.zeros([nSample, 2 * lag + 1])

    # initial error calculation 
    # loop over lags
    for ll in np.arange(-lag,lag + 1):
        thisLag = ll + lag 

        # loop over samples 
        for ii in range(nSample):
            
            # skip corners for now, we will come back to these
            if (ii + ll >= 0) & (ii + ll < nSample):
                err[ii,thisLag] = u1[ii] - u0[ii + ll]

    if norm == 'L2':
        err = err**2
    elif norm == 'L1':
        err = np.abs(err)

    # Now fix corners with constant extrapolation
    for ll in np.arange(-lag,lag + 1):
        thisLag = ll + lag 

        for ii in range(nSample):
            if ii + ll < 0:
                err[ii, thisLag] = err[-ll, thisLag]

            elif ii + ll > nSample - 1:
                err[ii,thisLag] = err[nSample - ll - 1,thisLag]
    
    return err


def accumulateErrorFunction(dir, err, nSample, lag, b ):
    """
    USAGE: d = accumulation_diw_mod( dir, err, nSample, lag, b )

    INPUT:
        dir = accumulation direction ( dir > 0 = forward in time, dir <= 0 = backward in time)
        err = the 2D error function; size = (nsamp,2*lag+1)
        nSample = numer of points to compare in the traces
        lag = maximum lag in sample number to search
        b = strain limit (integer value >= 1)
    OUTPUT:
        d = the 2D distance function; size = (nsamp,2*lag+1)
    
    The function is equation 6 in Hale, 2013.

    Original by Di Yang
    Last modified by Dylan Mikesell (25 Feb. 2015)

    Translated to python by Tim Clements (17 Aug. 2018)

    """

    # number of lags from [ -lag : +lag ]
    nLag = ( 2 * lag ) + 1

    # allocate distance matrix
    d = np.zeros([nSample, nLag])

    # Setup indices based on forward or backward accumulation direction
    if dir > 0: # FORWARD
        iBegin, iEnd, iInc = 0, nSample - 1, 1
    else: # BACKWARD
        iBegin, iEnd, iInc = nSample - 1, 0, -1 

    # Loop through all times ii in forward or backward direction
    for ii in range(iBegin,iEnd + iInc,iInc):

        # min/max to account for the edges/boundaries
        ji = max([0, min([nSample - 1, ii - iInc])])
        jb = max([0, min([nSample - 1, ii - iInc * b])])

        # loop through all lag 
        for ll in range(nLag):

            # check limits on lag indices 
            lMinus1 = ll - 1

            # check lag index is greater than 0
            if lMinus1 < 0:
                lMinus1 = 0 # make lag = first lag

            lPlus1 = ll + 1 # lag at l+1
            
            # check lag index less than max lag
            if lPlus1 > nLag - 1: 
                lPlus1 = nLag - 1
            
            # get distance at lags (ll-1, ll, ll+1)
            distLminus1 = d[jb, lMinus1] # minus:  d[i-b, j-1]
            distL = d[ji,ll] # actual d[i-1, j]
            distLplus1 = d[jb, lPlus1] # plus d[i-b, j+1]

            if ji != jb: # equation 10 in Hale, 2013
                for kb in range(ji,jb + iInc - 1, -iInc): 
                    distLminus1 = distLminus1 + err[kb, lMinus1]
                    distLplus1 = distLplus1 + err[kb, lPlus1]
            
            # equation 6 (if b=1) or 10 (if b>1) in Hale (2013) after treating boundaries
            d[ii, ll] = err[ii,ll] + min([distLminus1, distL, distLplus1])

    return d


def backtrackDistanceFunction(dir, d, err, lmin, b):
    """
    USAGE: stbar = backtrackDistanceFunction( dir, d, err, lmin, b )

    INPUT:
        dir   = side to start minimization ( dir > 0 = front, dir <= 0 =  back)
        d     = the 2D distance function; size = (nsamp,2*lag+1)
        err   = the 2D error function; size = (nsamp,2*lag+1)
        lmin  = minimum lag to search over
        b     = strain limit (integer value >= 1)
    OUTPUT:
        stbar = vector of integer shifts subject to |u(i)-u(i-1)| <= 1/b

    The function is equation 2 in Hale, 2013.

    Original by Di Yang
    Last modified by Dylan Mikesell (19 Dec. 2014)

    Translated to python by Tim Clements (17 Aug. 2018)

    """

    nSample, nLag = d.shape
    stbar = np.zeros(nSample)

    # Setup indices based on forward or backward accumulation direction
    if dir > 0: # FORWARD
        iBegin, iEnd, iInc = 0, nSample - 1, 1
    else: # BACKWARD
        iBegin, iEnd, iInc = nSample - 1, 0, -1 

    # start from the end (front or back)
    ll = np.argmin(d[iBegin,:]) # find minimum accumulated distance at front or back depending on 'dir'
    stbar[iBegin] = ll + lmin # absolute value of integer shift

    # move through all time samples in forward or backward direction
    ii = iBegin

    while ii != iEnd: 

        # min/max for edges/boundaries
        ji = np.max([0, np.min([nSample - 1, ii + iInc])])
        jb = np.max([0, np.min([nSample - 1, ii + iInc * b])])

        # check limits on lag indices 
        lMinus1 = ll - 1

        if lMinus1 < 0: # check lag index is greater than 1
            lMinus1 = 0 # make lag = first lag

        lPlus1 = ll + 1

        if lPlus1 > nLag - 1: # check lag index less than max lag
            lPlus1 = nLag - 1

        # get distance at lags (ll-1, ll, ll+1)
        distLminus1 = d[jb, lMinus1] # minus:  d[i-b, j-1]
        distL = d[ji,ll] # actual d[i-1, j]
        distLplus1 = d[jb, lPlus1] # plus d[i-b, j+1]

        # equation 10 in Hale (2013)
        # sum errors over i-1:i-b+1
        if ji != jb:
            for kb in range(ji, jb - iInc - 1, iInc):
                distLminus1 = distLminus1 + err[kb, lMinus1]
                distLplus1  = distLplus1  + err[kb, lPlus1]
        
        # update minimum distance to previous sample
        dl = np.min([distLminus1, distL, distLplus1 ])

        if dl != distL: # then ll ~= ll and we check forward and backward
            if dl == distLminus1:
                ll = lMinus1
            else: 
                ll = lPlus1
        
        # assume ii = ii - 1
        ii += iInc 

        # absolute integer of lag
        stbar[ii] = ll + lmin 

        # now move to correct time index, if smoothing difference over many
        # time samples using 'b'
        if (ll == lMinus1) | (ll == lPlus1): # check edges to see about b values
            if ji != jb: # if b>1 then need to move more steps
                for kb in range(ji, jb - iInc - 1, iInc):
                    ii = ii + iInc # move from i-1:i-b-1
                    stbar[ii] = ll + lmin  # constant lag over that time

    return stbar


def computeDTWerror( Aerr, u, lag0):
    """

    Compute the accumulated error along the warping path for Dynamic Time Warping.

    USAGE: function error = computeDTWerror( Aerr, u, lag0 )

    INPUT:
        Aerr = error MATRIX (equation 13 in Hale, 2013)
        u    = warping function (samples) VECTOR
        lag0 = value of maximum lag (samples) SCALAR

    Written by Dylan Mikesell
    Last modified: 25 February 2015
    Translated to python by Tim Clements (17 Aug. 2018)
    """

    npts = len(u)

    if Aerr.shape[0] != npts:
        print('Funny things with dimensions of error matrix: check inputs.')
        Aerr = Aerr.T

    error = 0
    for ii in range(npts):
        idx = lag0 + 1 + u[ii] # index of lag 
        error = error + Aerr[ii,idx]

    return error 

if __name__ == "__main__":
    pass
<|MERGE_RESOLUTION|>--- conflicted
+++ resolved
@@ -684,80 +684,8 @@
     ncorr = np.zeros(shape=Nfft,dtype=np.complex64)
     ncorr[:Nfft//2] = np.mean(corr,axis=0)
     ncorr[-(Nfft//2)+1:]=np.flip(np.conj(ncorr[1:(Nfft//2)]),axis=0)
-    ncorr = np.real(np.fft.ifftshift(scipy.fftpack.ifft(ncorr, Nfft, axis=0)))
-
-<<<<<<< HEAD
-    if Nfft is None:
-        Nfft = 2*(int(fft1.shape[axis]))+1
-
-
-    #maxlag = np.round(maxlag)
-    corr=np.zeros(shape=(nwin,Nfft),dtype=np.complex64)
-    corr[:,:Nfft//2-1]  = np.conj(fft1) * fft2
-    if method == 'deconv':
-        ind = np.where(np.abs(fft1)>0 )
-        #corr[ind] /= smooth(np.abs(fft1[ind]),half_win=10) ** 2
-	corr[ind] /= running_abs_mean(np.abs(fft1[ind]),10) ** 2
-    elif method == 'coherence':
-        ind = np.where(np.abs(fft1)>0 )
-        #corr[ind]  /= smooth(np.abs(fft1[ind]),half_win=5)
-	corr[ind]  /= running_abs_mean(np.abs(fft1[ind]),5) 
-        ind = np.where(np.abs(fft2)>0 )
-        #corr[ind]  /= smooth(np.abs(fft2[ind]),half_win=5)
-	corr[ind]  /= running_abs_mean(np.abs(fft2[ind]),5)
-    elif method == 'raw':
-	ind = 1
-	
-    corr[:,-(Nfft // 2):] = corr[:,:(Nfft // 2)].conjugate()[::-1] # fill in the complex conjugate
-    corr = np.real(np.fft.ifftshift(scipy.fftpack.ifft(corr, Nfft,axis=axis))) 
+    ncorr = np.real(np.fft.ifftshift(scipy.fftpack.ifft(ncorr, Nfft, axis=0))
  
-    tcorr = np.arange(-Nfft//2 + 1, Nfft//2)*dt
-    ind = np.where(np.abs(tcorr) <= maxlag)[0]
-    if axis == 1:
-        corr = corr[:,ind]
-    else:
-        corr = corr[ind]
-    
-    tcorr=tcorr[ind]
-    return corr,tcorr
-
-
-def station_list(station):
-    """
-
-    Create dataframe with start & end times, chan for each station.
-    """
-    files = glob.glob(os.path.join(station,'*/*'))
-    clse = [os.path.basename(a).strip('.mseed') for a in files]
-    clse_split = [c.split('.') for c in clse]
-    df = pd.DataFrame(clse_split,columns=['CHAN','LOC','START','END'])
-    df = df.drop(columns='LOC')
-    df['FILES'] = files
-    df['START'] = pd.to_datetime(df['START'].apply(lambda x: x.split('T')[0]))
-    df['END'] = pd.to_datetime(df['END'].apply(lambda x: x.split('T')[0]))
-    df = df.set_index('START')
-    return df
-
-def xyz_to_zne(st):
-    """
-
-    Convert channels in obspy stream from XYZ to ZNE.
-    """
-    for tr in st:
-        chan = tr.stats.channel
-        if chan[-1] == 'X':
-            tr.stats.channel = chan[:-1] + 'E'
-        elif chan[-1] == 'Y':
-            tr.stats.channel = chan[:-1] + 'N'
-    return st
-
-def butter_pass(x,f1,f2,dt,order):
-=======
-    tcorr = np.arange(-Nfft//2 + 1, Nfft//2)*dt
-    ind   = np.where(np.abs(tcorr) <= maxlag)[0]
-    ncorr = ncorr[ind]
->>>>>>> d1d24858
-    
     return ncorr
 
 @jit('float32[:](float32[:],int16)')
