{
 "cells": [
  {
   "cell_type": "markdown",
   "metadata": {
    "id": "PIA2IaqUOeOA"
   },
   "source": [
    "# Welcome to the NoisePy Colab Tutorial!\n",
    "\n",
    "This tutorial will walk you through the basic steps of using NoisePy to compute ambient noise cross correlation functions.\n"
   ]
  },
  {
   "cell_type": "markdown",
   "metadata": {
    "id": "FaKuajVCOo2r"
   },
   "source": [
    "First, we install the noisepy-seis package"
   ]
  },
  {
   "cell_type": "code",
   "execution_count": null,
   "metadata": {
    "id": "rR860zaZPZGH"
   },
   "outputs": [],
   "source": [
    "# Uncomment and run this line if the environment doesn't have noisepy already installed:\n",
    "# ! pip install noisepy-seis "
   ]
  },
  {
   "cell_type": "markdown",
   "metadata": {
    "id": "_QvfrDdZOv12"
   },
   "source": [
    "__Warning__: NoisePy uses ```obspy``` as a core Python module to manipulate seismic data. Restart the runtime now for proper installation of ```obspy``` on Colab."
   ]
  },
  {
   "cell_type": "markdown",
   "metadata": {
    "id": "WtDb2_y3Oreg"
   },
   "source": [
    "Then we import the basic modules"
   ]
  },
  {
   "cell_type": "code",
   "execution_count": null,
   "metadata": {
    "id": "vceZgD83PnNc"
   },
   "outputs": [],
   "source": [
<<<<<<< HEAD
    "from noisepy.seis import download, cross_correlate, stack, plotting_modules\n",
    "from noisepy.seis.asdfstore import ASDFRawDataStore, ASDFCCStore, ASDFStackStore\n",
=======
    "from noisepy.seis import download, cross_correlate, stack, plotting_modules, __version__\n",
    "from noisepy.seis.asdfstore import ASDFRawDataStore, ASDFCCStore\n",
>>>>>>> c163583c
    "from noisepy.seis.datatypes import ConfigParameters\n",
    "from dateutil.parser import isoparse\n",
    "import os\n",
    "import glob\n",
    "print(f\"Using NoisePy version {__version__}\")\n",
    "\n",
    "path = \"./get_started_data\"\n",
    "\n",
    "os.makedirs(path,exist_ok=True)\n",
    "raw_data_path = os.path.join(path, \"RAW_DATA\")\n",
    "cc_data_path = os.path.join(path, \"CCF\")\n",
    "stack_data_path = os.path.join(path, \"STACK\")\n",
    "\n"
   ]
  },
  {
   "attachments": {},
   "cell_type": "markdown",
   "metadata": {},
   "source": [
    "## Ambient Noise Project Configuration\n",
    "\n",
    "We store the metadata information about the ambient noise cross correlation workflow in a ConfigParameters() object. We first initialize it, then we tune the parameters for this cross correlation."
   ]
  },
  {
   "cell_type": "code",
   "execution_count": null,
   "metadata": {},
   "outputs": [],
   "source": [
    "config = ConfigParameters() # default config parameters which can be customized\n",
    "config.inc_hours = 12\n",
    "config.samp_freq= 20  # (int) Sampling rate in Hz of desired processing (it can be different than the data sampling rate)\n",
    "config.cc_len= 3600.0  # (float) basic unit of data length for fft (sec)\n",
    "    # criteria for data selection\n",
    "config.ncomp = 3  # 1 or 3 component data (needed to decide whether do rotation)\n",
    "\n",
    "\n",
    "config.acorr_only = False  # only perform auto-correlation or not\n",
    "config.xcorr_only = True  # only perform cross-correlation or not\n",
    "\n",
    "config.inc_hours = 12 # if the data is first \n",
    "\n",
    "config.lamin = 31       # min latitude\n",
    "config.lamax = 42       # max latitude\n",
    "config.lomin = -124     # min longitude\n",
    "config.lomax = -115     # max longitude\n",
    "config.net_list = [\"*\"] # look for all network codes\n",
    "\n",
    "\n",
    "\n",
    " # pre-processing parameters\n",
    "config.step= 1800.0  # (float) overlapping between each cc_len (sec)\n",
    "config.stationxml= False  # station.XML file used to remove instrument response for SAC/miniseed data\n",
    "config.rm_resp= \"inv\"  # select 'no' to not remove response and use 'inv' if you use the stationXML,'spectrum',\n",
    "config.freqmin = 0.05\n",
    "config.freqmax = 2.0\n",
    "config.max_over_std  = 10  # threshold to remove window of bad signals: set it to 10*9 if prefer not to remove them\n",
    "\n",
    "# TEMPORAL and SPECTRAL NORMALISATION\n",
    "config.freq_norm= \"rma\"  # choose between \"rma\" for a soft whitenning or \"no\" for no whitening. Pure whitening is not implemented correctly at this point.\n",
    "config.smoothspect_N = 10  # moving window length to smooth spectrum amplitude (points)\n",
    "    # here, choose smoothspect_N for the case of a strict whitening (e.g., phase_only)\n",
    "\n",
    "config.time_norm = \"no\"  # 'no' for no normalization, or 'rma', 'one_bit' for normalization in time domain,\n",
    "    # TODO: change time_norm option from \"no\" to \"None\"\n",
    "config.smooth_N= 10  # moving window length for time domain normalization if selected (points)\n",
    "\n",
    "config.cc_method= \"xcorr\"  # 'xcorr' for pure cross correlation OR 'deconv' for deconvolution;\n",
    "    # FOR \"COHERENCY\" PLEASE set freq_norm to \"rma\", time_norm to \"no\" and cc_method to \"xcorr\"\n",
    "\n",
    "# OUTPUTS:\n",
    "config.substack = True  # True = smaller stacks within the time chunk. False: it will stack over inc_hours\n",
    "config.substack_len = config.cc_len  # how long to stack over (for monitoring purpose): need to be multiples of cc_len\n",
    "    # if substack=True, substack_len=2*cc_len, then you pre-stack every 2 correlation windows.\n",
    "    # for instance: substack=True, substack_len=cc_len means that you keep ALL of the correlations\n",
    "\n",
    "config.maxlag= 200  # lags of cross-correlation to save (sec)\n",
    "config.substack = True"
   ]
  },
  {
   "attachments": {},
   "cell_type": "markdown",
   "metadata": {
    "id": "c5JaBXKpO_Oi"
   },
   "source": [
    "## Step 0: download data\n",
    "\n",
    "\n",
    "This step will download data using obspy and save them into ASDF files locally. The data will be stored for each time chunk defined in hours by inc_hours.\n",
    "\n",
    "The download will clean up the raw data by detrending, removing the mean, bandpassing (broadly), removing the instrumental response, merging gaps, ignoring too-gappy data.\n",
    "\n",
    "Use the function ```download``` with the following arguments: \n",
    "* ```path```:where to put the data\n",
    "* ```config```: configuration settings, in particular:\n",
    "    * ```channel```: list of the seismic channels to download, and example is shown below\n",
    "    * ```stations```: list of the seismic stations, it can be \"\\*\" (not \"all\") \n",
    "    * ```start_time```\n",
    "    * ```end_time```\n",
    "* ```client_url_key```: the string for FDSN clients\n"
   ]
  },
  {
   "cell_type": "code",
   "execution_count": null,
   "metadata": {
    "id": "fwJNnRURPxfW"
   },
   "outputs": [],
   "source": [
    "config.stations = [\"A*\"]\n",
    "config.channels =  [\"BHE\",\"BHN\",\"BHZ\"]\n",
    "config.start_date =  isoparse(\"2019-02-01\")\n",
    "config.end_date = isoparse(\"2019-02-02\")\n",
    "\n",
    "# Download data locally. Enters raw data path, channel types, stations, config, and fdsn server.\n",
    "download(raw_data_path, config, \"SCEDC\")"
   ]
  },
  {
   "cell_type": "markdown",
   "metadata": {},
   "source": [
    "List the files that were downloaded, just to make sure !"
   ]
  },
  {
   "cell_type": "code",
   "execution_count": null,
   "metadata": {
    "id": "klpx413Ty8zK"
   },
   "outputs": [],
   "source": [
    "print(os.listdir(raw_data_path))"
   ]
  },
  {
   "cell_type": "markdown",
   "metadata": {},
   "source": [
    "Plot the raw data, make sure it's noise!"
   ]
  },
  {
   "cell_type": "code",
   "execution_count": null,
   "metadata": {
    "id": "To29cLijWzdQ"
   },
   "outputs": [],
   "source": [
    "file = os.path.join(raw_data_path, \"2019_02_01_00_00_00T2019_02_01_12_00_00.h5\")\n",
    "plotting_modules.plot_waveform(file,'CI','ADO',0.01,0.4) # this function takes for input: filename, network, station, freqmin, freqmax for a bandpass filter"
   ]
  },
  {
   "attachments": {},
   "cell_type": "markdown",
   "metadata": {
    "id": "Wwv1QCQhP_0Y"
   },
   "source": [
    "## Step 1: Cross-correlation\n",
    "\n",
    "This step will perform the cross correlation. For each time chunk, it will read the data, perform classic ambient noise pre-processing (time and frequency normalization), FFT, cross correlation, substacking, saving cross correlations in to a temp ASDF file (this is not fast and will be improved).\n"
   ]
  },
  {
   "cell_type": "code",
   "execution_count": null,
   "metadata": {},
   "outputs": [],
   "source": [
    "# For this tutorial make sure the previous run is empty\n",
    "os.system(f\"rm -rf {cc_data_path}\")"
   ]
  },
  {
   "cell_type": "code",
   "execution_count": null,
   "metadata": {
    "id": "jq2DKIS9Rl2H"
   },
   "outputs": [],
   "source": [
    "config.freq_norm = \"rma\"\n",
    "raw_store = ASDFRawDataStore(raw_data_path) # Store for reading raw data\n",
    "cc_store = ASDFCCStore(cc_data_path) # Store for writing CC data\n",
    "\n",
    "# print the configuration parameters. Some are chosen by default but we cab modify them\n",
    "print(config)"
   ]
  },
  {
   "cell_type": "markdown",
   "metadata": {},
   "source": [
    "Perform the cross correlation"
   ]
  },
  {
   "cell_type": "code",
   "execution_count": null,
   "metadata": {},
   "outputs": [],
   "source": [
    "cross_correlate(raw_store, config, cc_store)"
   ]
  },
  {
   "attachments": {},
   "cell_type": "markdown",
   "metadata": {},
   "source": [
    "Plot a single set of the cross correlation"
   ]
  },
  {
   "cell_type": "code",
   "execution_count": null,
   "metadata": {
    "id": "pWcrfWO8W1tH"
   },
   "outputs": [],
   "source": [
    "file = os.path.join(cc_data_path, '2019_02_01_00_00_00T2019_02_01_12_00_00.h5')\n",
    "plotting_modules.plot_substack_cc(file,0.1,1,200,False)"
   ]
  },
  {
   "attachments": {},
   "cell_type": "markdown",
   "metadata": {
    "id": "GMeH9BslQSSJ"
   },
   "source": [
    "## Step 2: Stack the cross correlation\n",
    "\n",
    "This combines the time-chunked ASDF files to stack over each time chunk and at each station pair."
   ]
  },
  {
   "cell_type": "code",
   "execution_count": null,
   "metadata": {
    "id": "cd32ntmAVx-z"
   },
   "outputs": [],
   "source": [
    "stack_store = ASDFStackStore(stack_data_path)\n",
    "stack(cc_store, stack_store, config)"
   ]
  },
  {
   "cell_type": "markdown",
   "metadata": {
    "id": "Of_MzZWFQ_Yn"
   },
   "source": [
    "Plot the stacks"
   ]
  },
  {
   "cell_type": "code",
   "execution_count": null,
   "metadata": {
    "id": "D3YC3JX5lSKu"
   },
   "outputs": [],
   "source": [
    "print(os.listdir(cc_data_path))\n",
    "print(os.listdir(stack_data_path))"
   ]
  },
  {
   "cell_type": "code",
   "execution_count": null,
   "metadata": {
    "id": "QKSeQpk7WKlW"
   },
   "outputs": [],
   "source": [
    "files = glob.glob(os.path.join(stack_data_path, '**/*.h5'))\n",
    "print(files)\n",
    "plotting_modules.plot_all_moveout(files, 'Allstack_linear', 0.1, 0.2, 'ZZ', 1)"
   ]
  }
 ],
 "metadata": {
  "@webio": {
   "lastCommId": null,
   "lastKernelId": null
  },
  "colab": {
   "provenance": []
  },
  "kernelspec": {
   "display_name": "Python 3",
   "language": "python",
   "name": "python3"
  },
  "language_info": {
   "codemirror_mode": {
    "name": "ipython",
    "version": 3
   },
   "file_extension": ".py",
   "mimetype": "text/x-python",
   "name": "python",
   "nbconvert_exporter": "python",
   "pygments_lexer": "ipython3",
   "version": "3.8.16"
  }
 },
 "nbformat": 4,
 "nbformat_minor": 1
}<|MERGE_RESOLUTION|>--- conflicted
+++ resolved
@@ -58,13 +58,8 @@
    },
    "outputs": [],
    "source": [
-<<<<<<< HEAD
-    "from noisepy.seis import download, cross_correlate, stack, plotting_modules\n",
+    "from noisepy.seis import download, cross_correlate, stack, plotting_modules, __version__\n",
     "from noisepy.seis.asdfstore import ASDFRawDataStore, ASDFCCStore, ASDFStackStore\n",
-=======
-    "from noisepy.seis import download, cross_correlate, stack, plotting_modules, __version__\n",
-    "from noisepy.seis.asdfstore import ASDFRawDataStore, ASDFCCStore\n",
->>>>>>> c163583c
     "from noisepy.seis.datatypes import ConfigParameters\n",
     "from dateutil.parser import isoparse\n",
     "import os\n",
