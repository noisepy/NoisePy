--- conflicted
+++ resolved
@@ -305,13 +305,8 @@
       },
       "outputs": [],
       "source": [
-<<<<<<< HEAD
-        "stations = \"RPV,STS,LTP,LGB,WLT,CPP,PDU,CLT,SVD,BBR\".split(\",\") # filter to these stations\n",
-        "\n",
-=======
         "#stations = \"RPV,STS,LTP,LGB,WLT,CPP,PDU,CLT,SVD,BBR\".split(\",\") # filter to these stations\n",
         "stations = \"RPV,SVD,BBR\".split(\",\") # filter to these stations\n",
->>>>>>> 52c964ed
         "# stations = \"DGR,DEV,DLA,DNR,FMP,HLL,LGU,LLS,MLS,PDU,PDR,RIN,RIO,RVR,SMS,BBR,CHN,MWC,RIO,BBS,RPV,ADO,DEV\".split(\",\") # filter to these stations\n",
         "catalog = XMLStationChannelCatalog(S3_STATION_XML, storage_options=S3_STORAGE_OPTIONS) # Station catalog\n",
         "raw_store = SCEDCS3DataStore(S3_DATA, catalog, channel_filter(stations, \"BH\"), timerange, storage_options=S3_STORAGE_OPTIONS) # Store for reading raw data from S3 bucket\n",
