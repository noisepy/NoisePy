{
<<<<<<< HEAD
  "cells": [
    {
      "attachments": {},
      "cell_type": "markdown",
      "metadata": {
        "id": "PIA2IaqUOeOA"
      },
      "source": [
        "# SCEDC Tutorial\n",
        "\n",
        "Noisepy is a python software package to process ambient seismic noise cross correlations. This tutorial aims to introduce the use of noisepy for a toy problem on the SCEDC data. It can be ran locally or on the cloud.\n",
        "\n",
        "\n",
        "The data is stored on AWS S3 as the SCEDC Data Set: https://scedc.caltech.edu/data/getstarted-pds.html\n",
        "\n"
      ]
    },
    {
      "cell_type": "markdown",
      "metadata": {},
      "source": [
        "First, we install the noisepy-seis package"
      ]
    },
    {
      "cell_type": "code",
      "execution_count": null,
      "metadata": {},
      "outputs": [],
      "source": [
        "# Uncomment and run this line if the environment doesn't have noisepy already installed:\n",
        "# ! pip install noisepy-seis "
      ]
    },
    {
      "cell_type": "markdown",
      "metadata": {},
      "source": [
        "__Warning__: NoisePy uses ```obspy``` as a core Python module to manipulate seismic data. If you use Google Colab, restart the runtime now for proper installation of ```obspy``` on Colab."
      ]
    },
    {
      "cell_type": "markdown",
      "metadata": {},
      "source": []
    },
    {
      "cell_type": "markdown",
      "metadata": {
        "id": "WtDb2_y3Oreg"
      },
      "source": [
        "## Import necessary modules\n",
        "\n",
        "Then we import the basic modules"
      ]
    },
    {
      "cell_type": "code",
      "execution_count": null,
      "metadata": {
        "id": "vceZgD83PnNc"
      },
      "outputs": [],
      "source": [
        "%load_ext autoreload\n",
        "%autoreload 2\n",
        "from noisepy.seis import cross_correlate, stack_cross_correlations, __version__       # noisepy core functions\n",
        "from noisepy.seis.asdfstore import ASDFCCStore, ASDFStackStore          # Object to store ASDF data within noisepy\n",
        "from noisepy.seis.scedc_s3store import SCEDCS3DataStore, channel_filter # Object to query SCEDC data from on S3\n",
        "from noisepy.seis.datatypes import CCMethod, ConfigParameters, FreqNorm, RmResp, StackMethod, TimeNorm        # Main configuration object\n",
        "from noisepy.seis.channelcatalog import XMLStationChannelCatalog        # Required stationXML handling object\n",
        "import os\n",
        "import shutil\n",
        "from datetime import datetime, timezone\n",
        "from datetimerange import DateTimeRange\n",
        "\n",
        "\n",
        "from noisepy.seis.plotting_modules import plot_all_moveout\n",
        "\n",
        "print(f\"Using NoisePy version {__version__}\")\n",
        "\n",
        "path = \"./scedc_data\" \n",
        "\n",
        "os.makedirs(path, exist_ok=True)\n",
        "cc_data_path = os.path.join(path, \"CCF\")\n",
        "stack_data_path = os.path.join(path, \"STACK\")\n",
        "S3_STORAGE_OPTIONS = {\"s3\": {\"anon\": True}}"
      ]
    },
    {
      "cell_type": "markdown",
      "metadata": {
        "id": "pntYzIYGNTn8"
      },
      "source": [
        "We will work with a single day worth of data on SCEDC. The continuous data is organized with a single day and channel per miniseed (https://scedc.caltech.edu/data/cloud.html). For this example, you can choose any year since 2002. We will just cross correlate a single day."
      ]
    },
    {
      "cell_type": "code",
      "execution_count": null,
      "metadata": {
        "id": "yojR0Z3ALm6K"
      },
      "outputs": [],
      "source": [
        "# SCEDC S3 bucket common URL characters for that day.\n",
        "S3_DATA = \"s3://scedc-pds/continuous_waveforms/\"\n",
        "# timeframe for analysis\n",
        "start = datetime(2002, 1, 1, tzinfo=timezone.utc)\n",
        "end = datetime(2002, 1, 3, tzinfo=timezone.utc)\n",
        "timerange = DateTimeRange(start, end)\n",
        "print(timerange)"
      ]
    },
    {
      "cell_type": "markdown",
      "metadata": {
        "id": "E1CC-BljNzus"
      },
      "source": [
        "The station information, including the instrumental response, is stored as stationXML in the following bucket"
      ]
    },
    {
      "cell_type": "code",
      "execution_count": null,
      "metadata": {
        "id": "mhfgrMPALsYS"
      },
      "outputs": [],
      "source": [
        "S3_STATION_XML = \"s3://scedc-pds/FDSNstationXML/CI/\"            # S3 storage of stationXML\n"
      ]
    },
    {
      "cell_type": "markdown",
      "metadata": {
        "id": "ssaL5fa5IhI7"
      },
      "source": [
        "## Ambient Noise Project Configuration\n",
        "\n",
        "We prepare the configuration of the workflow by declaring and storing parameters into the ``ConfigParameters()`` object and/or editing the ``config.yml`` file.\n"
      ]
    },
    {
      "cell_type": "code",
      "execution_count": null,
      "metadata": {
        "id": "dIjBD7riIfdJ"
      },
      "outputs": [],
      "source": [
        "# Initialize ambient noise workflow configuration\n",
        "config = ConfigParameters() # default config parameters which can be customized\n"
      ]
    },
    {
      "cell_type": "markdown",
      "metadata": {
        "id": "Tsp7RfC8IwE-"
      },
      "source": [
        "Customize the job parameters below:"
      ]
    },
    {
      "cell_type": "code",
      "execution_count": null,
      "metadata": {
        "id": "ByEiHRjmIAPB"
      },
      "outputs": [],
      "source": [
        "config.start_date = start\n",
        "config.end_date = end\n",
        "config.acorr_only = False # only perform auto-correlation or not\n",
        "config.xcorr_only = True # only perform cross-correlation or not\n",
        "\n",
        "config.inc_hours = 24 # INC_HOURS is used in hours (integer) as the \n",
        "        #chunk of time that the paralelliztion will work.\n",
        "        # data will be loaded in memory, so reduce memory with smaller \n",
        "        # inc_hours if there are over 400+ stations.\n",
        "        # At regional scale for SCEDC, we can afford 20Hz data and inc_hour \n",
        "        # being a day of data.\n",
        "\n",
        " \n",
        "# pre-processing parameters\n",
        "config.samp_freq= 20  # (int) Sampling rate in Hz of desired processing (it can be different than the data sampling rate)\n",
        "config.cc_len= 3600  # (float) basic unit of data length for fft (sec)\n",
        "config.step= 1800.0  # (float) overlapping between each cc_len (sec)\n",
        "\n",
        "config.ncomp = 3  # 1 or 3 component data (needed to decide whether do rotation)\n",
        "\n",
        "config.stationxml= False  # station.XML file used to remove instrument response for SAC/miniseed data\n",
        "      # If True, the stationXML file is assumed to be provided.\n",
        "config.rm_resp= RmResp.INV  # select 'no' to not remove response and use 'inv' if you use the stationXML,'spectrum',\n",
        "\n",
        "\n",
        "############## NOISE PRE-PROCESSING ##################\n",
        "config.freqmin,config.freqmax = 0.05,2.0  # broad band filtering of the data before cross correlation\n",
        "config.max_over_std  = 10  # threshold to remove window of bad signals: set it to 10*9 if prefer not to remove them\n",
        "\n",
        "################### SPECTRAL NORMALIZATION ############\n",
        "config.freq_norm= FreqNorm.RMA  # choose between \"rma\" for a soft whitening or \"no\" for no whitening. Pure whitening is not implemented correctly at this point.\n",
        "config.smoothspect_N = 10  # moving window length to smooth spectrum amplitude (points)\n",
        "    # here, choose smoothspect_N for the case of a strict whitening (e.g., phase_only)\n",
        "\n",
        "\n",
        "#################### TEMPORAL NORMALIZATION ##########\n",
        "config.time_norm = TimeNorm.ONE_BIT # 'no' for no normalization, or 'rma', 'one_bit' for normalization in time domain,\n",
        "config.smooth_N= 10  # moving window length for time domain normalization if selected (points)\n",
        "\n",
        "\n",
        "############ cross correlation ##############\n",
        "\n",
        "config.cc_method= CCMethod.XCORR # 'xcorr' for pure cross correlation OR 'deconv' for deconvolution;\n",
        "    # FOR \"COHERENCY\" PLEASE set freq_norm to \"rma\", time_norm to \"no\" and cc_method to \"xcorr\"\n",
        "\n",
        "# OUTPUTS:\n",
        "config.substack = True  # True = smaller stacks within the time chunk. False: it will stack over inc_hours\n",
        "config.substack_len = config.cc_len  # how long to stack over (for monitoring purpose): need to be multiples of cc_len\n",
        "    # if substack=True, substack_len=2*cc_len, then you pre-stack every 2 correlation windows.\n",
        "    # for instance: substack=True, substack_len=cc_len means that you keep ALL of the correlations\n",
        "    # if substack=False, the cross correlation will be stacked over the inc_hour window\n",
        "\n",
        "### For monitoring applications ####\n",
        "## we recommend substacking ever 2-4 cross correlations and storing the substacks\n",
        "# e.g. \n",
        "# config.substack = True \n",
        "# config.substack_len = 4* config.cc_len\n",
        "\n",
        "config.maxlag= 200  # lags of cross-correlation to save (sec)"
      ]
    },
    {
      "cell_type": "code",
      "execution_count": null,
      "metadata": {},
      "outputs": [],
      "source": [
        "# For this tutorial make sure the previous run is empty\n",
        "#os.system(f\"rm -rf {cc_data_path}\")\n",
        "if os.path.exists(cc_data_path):\n",
        "    shutil.rmtree(cc_data_path)"
      ]
    },
    {
      "cell_type": "markdown",
      "metadata": {
        "id": "Wwv1QCQhP_0Y"
      },
      "source": [
        "## Step 1: Cross-correlation\n",
        "\n",
        "In this instance, we read directly the data from the scedc bucket into the cross correlation code. We are not attempting to recreate a data store. Therefore we go straight to step 1 of the cross correlations."
      ]
    },
    {
      "cell_type": "markdown",
      "metadata": {},
      "source": [
        "We first declare the data and cross correlation stores"
      ]
    },
    {
      "cell_type": "code",
      "execution_count": null,
      "metadata": {
        "id": "jq2DKIS9Rl2H"
      },
      "outputs": [],
      "source": [
        "#stations = \"RPV,STS,LTP,LGB,WLT,CPP,PDU,CLT,SVD,BBR\".split(\",\") # filter to these stations\n",
        "stations = \"RPV,SVD,BBR\".split(\",\") # filter to these stations\n",
        "# stations = \"DGR,DEV,DLA,DNR,FMP,HLL,LGU,LLS,MLS,PDU,PDR,RIN,RIO,RVR,SMS,BBR,CHN,MWC,RIO,BBS,RPV,ADO,DEV\".split(\",\") # filter to these stations\n",
        "\n",
        "# There are 2 ways to load stations: You can either pass a list of stations or load the stations from a text file.\n",
        "# TODO : will be removed with issue #270\n",
        "config.load_stations(stations)\n",
        "\n",
        "# For loading it from a text file, write the path of the file in stations_file field of config instance as below\n",
        "# config.stations_file = os.path.join(os.path.dirname(__file__), \"path/my_stations.txt\")\n",
        "\n",
        "# TODO : will be removed with issue #270\n",
        "# config.load_stations()\n",
        "\n",
        "catalog = XMLStationChannelCatalog(S3_STATION_XML, storage_options=S3_STORAGE_OPTIONS) # Station catalog\n",
        "raw_store = SCEDCS3DataStore(S3_DATA, catalog, channel_filter(config.stations, \"BH\"), timerange, storage_options=S3_STORAGE_OPTIONS) # Store for reading raw data from S3 bucket\n",
        "cc_store = ASDFCCStore(cc_data_path) # Store for writing CC data"
      ]
    },
    {
      "cell_type": "markdown",
      "metadata": {},
      "source": [
        "get the time range of the data in the data store inventory"
      ]
    },
    {
      "cell_type": "code",
      "execution_count": null,
      "metadata": {},
      "outputs": [],
      "source": [
        "span = raw_store.get_timespans()\n",
        "print(span)"
      ]
    },
    {
      "cell_type": "markdown",
      "metadata": {},
      "source": [
        "Get the channels available during a given time spane"
      ]
    },
    {
      "cell_type": "code",
      "execution_count": null,
      "metadata": {},
      "outputs": [],
      "source": [
        "channel_list=raw_store.get_channels(span[1])\n",
        "print(channel_list)"
      ]
    },
    {
      "cell_type": "markdown",
      "metadata": {
        "id": "5qsPGkNp9Msx"
      },
      "source": [
        "## Perform the cross correlation\n",
        "The data will be pulled from SCEDC, cross correlated, and stored locally if this notebook is ran locally.\n",
        "If you are re-calculating, we recommend to clear the old ``cc_store``."
      ]
    },
    {
      "cell_type": "code",
      "execution_count": null,
      "metadata": {
        "id": "49MnDXYp9Msx"
      },
      "outputs": [],
      "source": [
        "cross_correlate(raw_store, config, cc_store)"
      ]
    },
    {
      "cell_type": "markdown",
      "metadata": {
        "id": "GMeH9BslQSSJ"
      },
      "source": [
        "The cross correlations are saved as a single file for each channel pair and each increment of inc_hours. We now will stack all the cross correlations over all time chunk and look at all station pairs results.\n",
        "\n",
        "## Step 2: Stack the cross correlation\n",
        "\n",
        "We  now create the stack stores. Because this tutorial runs locally, we will use an ASDF stack store to output the data. ASDF is a data container in HDF5 that is used in full waveform modeling and inversion. H5 behaves well locally. \n",
        "\n",
        "Each station pair will have 1 H5 file with all components of the cross correlations. While this produces **many** H5 files, it has come down to the noisepy team's favorite option: \n",
        "1. the thread-safe installation of HDF5 is not trivial\n",
        "2. the choice of grouping station pairs within a single file is not flexible to a broad audience of users."
      ]
    },
    {
      "cell_type": "code",
      "execution_count": null,
      "metadata": {
        "id": "cd32ntmAVx-z"
      },
      "outputs": [],
      "source": [
        "# open a new cc store in read-only mode since we will be doing parallel access for stacking\n",
        "cc_store = ASDFCCStore(cc_data_path, mode=\"r\")\n",
        "stack_store = ASDFStackStore(stack_data_path)"
      ]
    },
    {
      "cell_type": "markdown",
      "metadata": {},
      "source": [
        "## Configure the stacking\n",
        "\n",
        "There are various methods for optimal stacking. We refern to Yang et al (2022) for a discussion and comparison of the methods:\n",
        "\n",
        "Yang X, Bryan J, Okubo K, Jiang C, Clements T, Denolle MA. Optimal stacking of noise cross-correlation functions. Geophysical Journal International. 2023 Mar;232(3):1600-18. https://doi.org/10.1093/gji/ggac410\n",
        "\n",
        "Users have the choice to implement *linear*, phase weighted stacks *pws* (Schimmel et al, 1997), *robust* stacking (Yang et al, 2022), *acf* autocovariance filter (Nakata et al, 2019), *nroot* stacking. Users may choose the stacking method of their choice by entering the strings in ``config.stack_method``.\n",
        "\n",
        "If chosen *all*, the current code only ouputs *linear*, *pws*, *robust* since *nroot* is less common and *acf* is computationally expensive.\n"
      ]
    },
    {
      "cell_type": "code",
      "execution_count": null,
      "metadata": {},
      "outputs": [],
      "source": [
        "config.stack_method = StackMethod.LINEAR"
      ]
    },
    {
      "cell_type": "code",
      "execution_count": null,
      "metadata": {},
      "outputs": [],
      "source": [
        "method_list = [method for method in dir(StackMethod) if not method.startswith(\"__\")]\n",
        "print(method_list)\n"
      ]
    },
    {
      "cell_type": "code",
      "execution_count": null,
      "metadata": {},
      "outputs": [],
      "source": [
        "cc_store.get_station_pairs()"
      ]
    },
    {
      "cell_type": "code",
      "execution_count": null,
      "metadata": {},
      "outputs": [],
      "source": [
        "stack_cross_correlations(cc_store, stack_store, config)"
      ]
    },
    {
      "cell_type": "markdown",
      "metadata": {
        "id": "jQ-ey7uX9Msx"
      },
      "source": [
        "## QC_1 of the cross correlations for Imaging\n",
        "We now explore the quality of the cross correlations. We plot the moveout of the cross correlations, filtered in some frequency band."
      ]
    },
    {
      "cell_type": "code",
      "execution_count": null,
      "metadata": {},
      "outputs": [],
      "source": [
        "cc_store.get_station_pairs()"
      ]
    },
    {
      "cell_type": "code",
      "execution_count": null,
      "metadata": {},
      "outputs": [],
      "source": [
        "pairs = stack_store.get_station_pairs()\n",
        "print(f\"Found {len(pairs)} station pairs\")\n",
        "sta_stacks = stack_store.read_bulk(None, pairs) # no timestamp used in ASDFStackStore"
      ]
    },
    {
      "cell_type": "code",
      "execution_count": null,
      "metadata": {
        "id": "QKSeQpk7WKlW"
      },
      "outputs": [],
      "source": [
        "plot_all_moveout(sta_stacks, 'Allstack_linear', 0.1, 0.2, 'ZZ', 1)"
      ]
    },
    {
      "cell_type": "code",
      "execution_count": null,
      "metadata": {},
      "outputs": [],
      "source": []
    }
  ],
  "metadata": {
    "@webio": {
      "lastCommId": null,
      "lastKernelId": null
    },
    "colab": {
      "provenance": []
    },
    "gpuClass": "standard",
    "kernelspec": {
      "display_name": "Python 3",
      "language": "python",
      "name": "python3"
    },
    "language_info": {
      "codemirror_mode": {
        "name": "ipython",
        "version": 3
      },
      "file_extension": ".py",
      "mimetype": "text/x-python",
      "name": "python",
      "nbconvert_exporter": "python",
      "pygments_lexer": "ipython3",
      "version": "3.10.12"
    }
  },
  "nbformat": 4,
  "nbformat_minor": 0
=======
 "cells": [
  {
   "attachments": {},
   "cell_type": "markdown",
   "metadata": {
    "id": "PIA2IaqUOeOA"
   },
   "source": [
    "# NoisePy SCEDC Tutorial\n",
    "\n",
    "Noisepy is a python software package to process ambient seismic noise cross correlations. This tutorial aims to introduce the use of noisepy for a toy problem on the SCEDC data. It can be ran locally or on the cloud.\n",
    "\n",
    "\n",
    "The data is stored on AWS S3 as the SCEDC Data Set: https://scedc.caltech.edu/data/getstarted-pds.html\n",
    "\n"
   ]
  },
  {
   "cell_type": "markdown",
   "metadata": {},
   "source": [
    "First, we install the noisepy-seis package"
   ]
  },
  {
   "cell_type": "code",
   "execution_count": null,
   "metadata": {},
   "outputs": [],
   "source": [
    "# Uncomment and run this line if the environment doesn't have noisepy already installed:\n",
    "# ! pip install noisepy-seis "
   ]
  },
  {
   "cell_type": "markdown",
   "metadata": {},
   "source": [
    "__Warning__: NoisePy uses ```obspy``` as a core Python module to manipulate seismic data. If you use Google Colab, restart the runtime now for proper installation of ```obspy``` on Colab."
   ]
  },
  {
   "cell_type": "markdown",
   "metadata": {},
   "source": []
  },
  {
   "cell_type": "markdown",
   "metadata": {
    "id": "WtDb2_y3Oreg"
   },
   "source": [
    "## Import necessary modules\n",
    "\n",
    "Then we import the basic modules"
   ]
  },
  {
   "cell_type": "code",
   "execution_count": null,
   "metadata": {
    "id": "vceZgD83PnNc"
   },
   "outputs": [],
   "source": [
    "%load_ext autoreload\n",
    "%autoreload 2\n",
    "from noisepy.seis import cross_correlate, stack_cross_correlations, __version__       # noisepy core functions\n",
    "from noisepy.seis.asdfstore import ASDFCCStore, ASDFStackStore          # Object to store ASDF data within noisepy\n",
    "from noisepy.seis.scedc_s3store import SCEDCS3DataStore, channel_filter # Object to query SCEDC data from on S3\n",
    "from noisepy.seis.datatypes import CCMethod, ConfigParameters, FreqNorm, RmResp, StackMethod, TimeNorm        # Main configuration object\n",
    "from noisepy.seis.channelcatalog import XMLStationChannelCatalog        # Required stationXML handling object\n",
    "import os\n",
    "import shutil\n",
    "from datetime import datetime, timezone\n",
    "from datetimerange import DateTimeRange\n",
    "\n",
    "\n",
    "from noisepy.seis.plotting_modules import plot_all_moveout\n",
    "\n",
    "print(f\"Using NoisePy version {__version__}\")\n",
    "\n",
    "path = \"./scedc_data\" \n",
    "\n",
    "os.makedirs(path, exist_ok=True)\n",
    "cc_data_path = os.path.join(path, \"CCF\")\n",
    "stack_data_path = os.path.join(path, \"STACK\")\n",
    "S3_STORAGE_OPTIONS = {\"s3\": {\"anon\": True}}"
   ]
  },
  {
   "cell_type": "markdown",
   "metadata": {
    "id": "pntYzIYGNTn8"
   },
   "source": [
    "We will work with a single day worth of data on SCEDC. The continuous data is organized with a single day and channel per miniseed (https://scedc.caltech.edu/data/cloud.html). For this example, you can choose any year since 2002. We will just cross correlate a single day."
   ]
  },
  {
   "cell_type": "code",
   "execution_count": null,
   "metadata": {
    "id": "yojR0Z3ALm6K"
   },
   "outputs": [],
   "source": [
    "# SCEDC S3 bucket common URL characters for that day.\n",
    "S3_DATA = \"s3://scedc-pds/continuous_waveforms/\"\n",
    "# timeframe for analysis\n",
    "start = datetime(2002, 1, 1, tzinfo=timezone.utc)\n",
    "end = datetime(2002, 1, 3, tzinfo=timezone.utc)\n",
    "timerange = DateTimeRange(start, end)\n",
    "print(timerange)"
   ]
  },
  {
   "cell_type": "markdown",
   "metadata": {
    "id": "E1CC-BljNzus"
   },
   "source": [
    "The station information, including the instrumental response, is stored as stationXML in the following bucket"
   ]
  },
  {
   "cell_type": "code",
   "execution_count": null,
   "metadata": {
    "id": "mhfgrMPALsYS"
   },
   "outputs": [],
   "source": [
    "S3_STATION_XML = \"s3://scedc-pds/FDSNstationXML/CI/\"            # S3 storage of stationXML\n"
   ]
  },
  {
   "cell_type": "markdown",
   "metadata": {
    "id": "ssaL5fa5IhI7"
   },
   "source": [
    "## Ambient Noise Project Configuration\n",
    "\n",
    "We prepare the configuration of the workflow by declaring and storing parameters into the ``ConfigParameters()`` object and/or editing the ``config.yml`` file.\n"
   ]
  },
  {
   "cell_type": "code",
   "execution_count": null,
   "metadata": {
    "id": "dIjBD7riIfdJ"
   },
   "outputs": [],
   "source": [
    "# Initialize ambient noise workflow configuration\n",
    "config = ConfigParameters() # default config parameters which can be customized\n"
   ]
  },
  {
   "cell_type": "markdown",
   "metadata": {
    "id": "Tsp7RfC8IwE-"
   },
   "source": [
    "Customize the job parameters below:"
   ]
  },
  {
   "cell_type": "code",
   "execution_count": null,
   "metadata": {
    "id": "ByEiHRjmIAPB"
   },
   "outputs": [],
   "source": [
    "config.start_date = start\n",
    "config.end_date = end\n",
    "config.acorr_only = False # only perform auto-correlation or not\n",
    "config.xcorr_only = True # only perform cross-correlation or not\n",
    "\n",
    "config.inc_hours = 24 # INC_HOURS is used in hours (integer) as the \n",
    "        #chunk of time that the paralelliztion will work.\n",
    "        # data will be loaded in memory, so reduce memory with smaller \n",
    "        # inc_hours if there are over 400+ stations.\n",
    "        # At regional scale for SCEDC, we can afford 20Hz data and inc_hour \n",
    "        # being a day of data.\n",
    "\n",
    " \n",
    "# pre-processing parameters\n",
    "config.samp_freq= 20  # (int) Sampling rate in Hz of desired processing (it can be different than the data sampling rate)\n",
    "config.cc_len= 3600  # (float) basic unit of data length for fft (sec)\n",
    "config.step= 1800.0  # (float) overlapping between each cc_len (sec)\n",
    "\n",
    "config.ncomp = 3  # 1 or 3 component data (needed to decide whether do rotation)\n",
    "\n",
    "config.stationxml= False  # station.XML file used to remove instrument response for SAC/miniseed data\n",
    "      # If True, the stationXML file is assumed to be provided.\n",
    "config.rm_resp= RmResp.INV  # select 'no' to not remove response and use 'inv' if you use the stationXML,'spectrum',\n",
    "\n",
    "\n",
    "############## NOISE PRE-PROCESSING ##################\n",
    "config.freqmin,config.freqmax = 0.05,2.0  # broad band filtering of the data before cross correlation\n",
    "config.max_over_std  = 10  # threshold to remove window of bad signals: set it to 10*9 if prefer not to remove them\n",
    "\n",
    "################### SPECTRAL NORMALIZATION ############\n",
    "config.freq_norm= FreqNorm.RMA  # choose between \"rma\" for a soft whitening or \"no\" for no whitening. Pure whitening is not implemented correctly at this point.\n",
    "config.smoothspect_N = 10  # moving window length to smooth spectrum amplitude (points)\n",
    "    # here, choose smoothspect_N for the case of a strict whitening (e.g., phase_only)\n",
    "\n",
    "\n",
    "#################### TEMPORAL NORMALIZATION ##########\n",
    "config.time_norm = TimeNorm.ONE_BIT # 'no' for no normalization, or 'rma', 'one_bit' for normalization in time domain,\n",
    "config.smooth_N= 10  # moving window length for time domain normalization if selected (points)\n",
    "\n",
    "\n",
    "############ cross correlation ##############\n",
    "\n",
    "config.cc_method= CCMethod.XCORR # 'xcorr' for pure cross correlation OR 'deconv' for deconvolution;\n",
    "    # FOR \"COHERENCY\" PLEASE set freq_norm to \"rma\", time_norm to \"no\" and cc_method to \"xcorr\"\n",
    "\n",
    "# OUTPUTS:\n",
    "config.substack = True  # True = smaller stacks within the time chunk. False: it will stack over inc_hours\n",
    "config.substack_len = config.cc_len  # how long to stack over (for monitoring purpose): need to be multiples of cc_len\n",
    "    # if substack=True, substack_len=2*cc_len, then you pre-stack every 2 correlation windows.\n",
    "    # for instance: substack=True, substack_len=cc_len means that you keep ALL of the correlations\n",
    "    # if substack=False, the cross correlation will be stacked over the inc_hour window\n",
    "\n",
    "### For monitoring applications ####\n",
    "## we recommend substacking ever 2-4 cross correlations and storing the substacks\n",
    "# e.g. \n",
    "# config.substack = True \n",
    "# config.substack_len = 4* config.cc_len\n",
    "\n",
    "config.maxlag= 200  # lags of cross-correlation to save (sec)"
   ]
  },
  {
   "cell_type": "code",
   "execution_count": null,
   "metadata": {},
   "outputs": [],
   "source": [
    "# For this tutorial make sure the previous run is empty\n",
    "#os.system(f\"rm -rf {cc_data_path}\")\n",
    "if os.path.exists(cc_data_path):\n",
    "    shutil.rmtree(cc_data_path)"
   ]
  },
  {
   "cell_type": "markdown",
   "metadata": {
    "id": "Wwv1QCQhP_0Y"
   },
   "source": [
    "## Step 1: Cross-correlation\n",
    "\n",
    "In this instance, we read directly the data from the scedc bucket into the cross correlation code. We are not attempting to recreate a data store. Therefore we go straight to step 1 of the cross correlations."
   ]
  },
  {
   "cell_type": "markdown",
   "metadata": {},
   "source": [
    "We first declare the data and cross correlation stores"
   ]
  },
  {
   "cell_type": "code",
   "execution_count": null,
   "metadata": {
    "id": "jq2DKIS9Rl2H"
   },
   "outputs": [],
   "source": [
    "#stations = \"RPV,STS,LTP,LGB,WLT,CPP,PDU,CLT,SVD,BBR\".split(\",\") # filter to these stations\n",
    "stations = \"RPV,SVD,BBR\".split(\",\") # filter to these stations\n",
    "# stations = \"DGR,DEV,DLA,DNR,FMP,HLL,LGU,LLS,MLS,PDU,PDR,RIN,RIO,RVR,SMS,BBR,CHN,MWC,RIO,BBS,RPV,ADO,DEV\".split(\",\") # filter to these stations\n",
    "\n",
    "# There are 2 ways to load stations: You can either pass a list of stations or load the stations from a text file.\n",
    "# TODO : will be removed with issue #270\n",
    "config.load_stations(stations)\n",
    "\n",
    "# For loading it from a text file, write the path of the file in stations_file field of config instance as below\n",
    "# config.stations_file = os.path.join(os.path.dirname(__file__), \"path/my_stations.txt\")\n",
    "\n",
    "# TODO : will be removed with issue #270\n",
    "# config.load_stations()\n",
    "\n",
    "catalog = XMLStationChannelCatalog(S3_STATION_XML, storage_options=S3_STORAGE_OPTIONS) # Station catalog\n",
    "raw_store = SCEDCS3DataStore(S3_DATA, catalog, channel_filter(config.stations, \"BH\"), timerange, storage_options=S3_STORAGE_OPTIONS) # Store for reading raw data from S3 bucket\n",
    "cc_store = ASDFCCStore(cc_data_path) # Store for writing CC data"
   ]
  },
  {
   "cell_type": "markdown",
   "metadata": {},
   "source": [
    "get the time range of the data in the data store inventory"
   ]
  },
  {
   "cell_type": "code",
   "execution_count": null,
   "metadata": {},
   "outputs": [],
   "source": [
    "span = raw_store.get_timespans()\n",
    "print(span)"
   ]
  },
  {
   "cell_type": "markdown",
   "metadata": {},
   "source": [
    "Get the channels available during a given time spane"
   ]
  },
  {
   "cell_type": "code",
   "execution_count": null,
   "metadata": {},
   "outputs": [],
   "source": [
    "channel_list=raw_store.get_channels(span[1])\n",
    "print(channel_list)"
   ]
  },
  {
   "cell_type": "markdown",
   "metadata": {
    "id": "5qsPGkNp9Msx"
   },
   "source": [
    "## Perform the cross correlation\n",
    "The data will be pulled from SCEDC, cross correlated, and stored locally if this notebook is ran locally.\n",
    "If you are re-calculating, we recommend to clear the old ``cc_store``."
   ]
  },
  {
   "cell_type": "code",
   "execution_count": null,
   "metadata": {
    "id": "49MnDXYp9Msx"
   },
   "outputs": [],
   "source": [
    "cross_correlate(raw_store, config, cc_store)"
   ]
  },
  {
   "cell_type": "markdown",
   "metadata": {
    "id": "GMeH9BslQSSJ"
   },
   "source": [
    "The cross correlations are saved as a single file for each channel pair and each increment of inc_hours. We now will stack all the cross correlations over all time chunk and look at all station pairs results.\n",
    "\n",
    "## Step 2: Stack the cross correlation\n",
    "\n",
    "We  now create the stack stores. Because this tutorial runs locally, we will use an ASDF stack store to output the data. ASDF is a data container in HDF5 that is used in full waveform modeling and inversion. H5 behaves well locally. \n",
    "\n",
    "Each station pair will have 1 H5 file with all components of the cross correlations. While this produces **many** H5 files, it has come down to the noisepy team's favorite option: \n",
    "1. the thread-safe installation of HDF5 is not trivial\n",
    "2. the choice of grouping station pairs within a single file is not flexible to a broad audience of users."
   ]
  },
  {
   "cell_type": "code",
   "execution_count": null,
   "metadata": {
    "id": "cd32ntmAVx-z"
   },
   "outputs": [],
   "source": [
    "# open a new cc store in read-only mode since we will be doing parallel access for stacking\n",
    "cc_store = ASDFCCStore(cc_data_path, mode=\"r\")\n",
    "stack_store = ASDFStackStore(stack_data_path)"
   ]
  },
  {
   "cell_type": "markdown",
   "metadata": {},
   "source": [
    "## Configure the stacking\n",
    "\n",
    "There are various methods for optimal stacking. We refern to Yang et al (2022) for a discussion and comparison of the methods:\n",
    "\n",
    "Yang X, Bryan J, Okubo K, Jiang C, Clements T, Denolle MA. Optimal stacking of noise cross-correlation functions. Geophysical Journal International. 2023 Mar;232(3):1600-18. https://doi.org/10.1093/gji/ggac410\n",
    "\n",
    "Users have the choice to implement *linear*, phase weighted stacks *pws* (Schimmel et al, 1997), *robust* stacking (Yang et al, 2022), *acf* autocovariance filter (Nakata et al, 2019), *nroot* stacking. Users may choose the stacking method of their choice by entering the strings in ``config.stack_method``.\n",
    "\n",
    "If chosen *all*, the current code only ouputs *linear*, *pws*, *robust* since *nroot* is less common and *acf* is computationally expensive.\n"
   ]
  },
  {
   "cell_type": "code",
   "execution_count": null,
   "metadata": {},
   "outputs": [],
   "source": [
    "config.stack_method = StackMethod.LINEAR"
   ]
  },
  {
   "cell_type": "code",
   "execution_count": null,
   "metadata": {},
   "outputs": [],
   "source": [
    "method_list = [method for method in dir(StackMethod) if not method.startswith(\"__\")]\n",
    "print(method_list)\n"
   ]
  },
  {
   "cell_type": "code",
   "execution_count": null,
   "metadata": {},
   "outputs": [],
   "source": [
    "cc_store.get_station_pairs()"
   ]
  },
  {
   "cell_type": "code",
   "execution_count": null,
   "metadata": {},
   "outputs": [],
   "source": [
    "stack_cross_correlations(cc_store, stack_store, config)"
   ]
  },
  {
   "cell_type": "markdown",
   "metadata": {
    "id": "jQ-ey7uX9Msx"
   },
   "source": [
    "## QC_1 of the cross correlations for Imaging\n",
    "We now explore the quality of the cross correlations. We plot the moveout of the cross correlations, filtered in some frequency band."
   ]
  },
  {
   "cell_type": "code",
   "execution_count": null,
   "metadata": {},
   "outputs": [],
   "source": [
    "cc_store.get_station_pairs()"
   ]
  },
  {
   "cell_type": "code",
   "execution_count": null,
   "metadata": {},
   "outputs": [],
   "source": [
    "pairs = stack_store.get_station_pairs()\n",
    "print(f\"Found {len(pairs)} station pairs\")\n",
    "sta_stacks = stack_store.read_bulk(None, pairs) # no timestamp used in ASDFStackStore"
   ]
  },
  {
   "cell_type": "code",
   "execution_count": null,
   "metadata": {
    "id": "QKSeQpk7WKlW"
   },
   "outputs": [],
   "source": [
    "plot_all_moveout(sta_stacks, 'Allstack_linear', 0.1, 0.2, 'ZZ', 1)"
   ]
  }
 ],
 "metadata": {
  "@webio": {
   "lastCommId": null,
   "lastKernelId": null
  },
  "colab": {
   "provenance": []
  },
  "gpuClass": "standard",
  "kernelspec": {
   "display_name": "Python 3",
   "language": "python",
   "name": "python3"
  },
  "language_info": {
   "codemirror_mode": {
    "name": "ipython",
    "version": 3
   },
   "file_extension": ".py",
   "mimetype": "text/x-python",
   "name": "python",
   "nbconvert_exporter": "python",
   "pygments_lexer": "ipython3",
   "version": "3.10.12"
  }
 },
 "nbformat": 4,
 "nbformat_minor": 0
>>>>>>> 4bb19cb6
}<|MERGE_RESOLUTION|>--- conflicted
+++ resolved
@@ -1,516 +1,4 @@
 {
-<<<<<<< HEAD
-  "cells": [
-    {
-      "attachments": {},
-      "cell_type": "markdown",
-      "metadata": {
-        "id": "PIA2IaqUOeOA"
-      },
-      "source": [
-        "# SCEDC Tutorial\n",
-        "\n",
-        "Noisepy is a python software package to process ambient seismic noise cross correlations. This tutorial aims to introduce the use of noisepy for a toy problem on the SCEDC data. It can be ran locally or on the cloud.\n",
-        "\n",
-        "\n",
-        "The data is stored on AWS S3 as the SCEDC Data Set: https://scedc.caltech.edu/data/getstarted-pds.html\n",
-        "\n"
-      ]
-    },
-    {
-      "cell_type": "markdown",
-      "metadata": {},
-      "source": [
-        "First, we install the noisepy-seis package"
-      ]
-    },
-    {
-      "cell_type": "code",
-      "execution_count": null,
-      "metadata": {},
-      "outputs": [],
-      "source": [
-        "# Uncomment and run this line if the environment doesn't have noisepy already installed:\n",
-        "# ! pip install noisepy-seis "
-      ]
-    },
-    {
-      "cell_type": "markdown",
-      "metadata": {},
-      "source": [
-        "__Warning__: NoisePy uses ```obspy``` as a core Python module to manipulate seismic data. If you use Google Colab, restart the runtime now for proper installation of ```obspy``` on Colab."
-      ]
-    },
-    {
-      "cell_type": "markdown",
-      "metadata": {},
-      "source": []
-    },
-    {
-      "cell_type": "markdown",
-      "metadata": {
-        "id": "WtDb2_y3Oreg"
-      },
-      "source": [
-        "## Import necessary modules\n",
-        "\n",
-        "Then we import the basic modules"
-      ]
-    },
-    {
-      "cell_type": "code",
-      "execution_count": null,
-      "metadata": {
-        "id": "vceZgD83PnNc"
-      },
-      "outputs": [],
-      "source": [
-        "%load_ext autoreload\n",
-        "%autoreload 2\n",
-        "from noisepy.seis import cross_correlate, stack_cross_correlations, __version__       # noisepy core functions\n",
-        "from noisepy.seis.asdfstore import ASDFCCStore, ASDFStackStore          # Object to store ASDF data within noisepy\n",
-        "from noisepy.seis.scedc_s3store import SCEDCS3DataStore, channel_filter # Object to query SCEDC data from on S3\n",
-        "from noisepy.seis.datatypes import CCMethod, ConfigParameters, FreqNorm, RmResp, StackMethod, TimeNorm        # Main configuration object\n",
-        "from noisepy.seis.channelcatalog import XMLStationChannelCatalog        # Required stationXML handling object\n",
-        "import os\n",
-        "import shutil\n",
-        "from datetime import datetime, timezone\n",
-        "from datetimerange import DateTimeRange\n",
-        "\n",
-        "\n",
-        "from noisepy.seis.plotting_modules import plot_all_moveout\n",
-        "\n",
-        "print(f\"Using NoisePy version {__version__}\")\n",
-        "\n",
-        "path = \"./scedc_data\" \n",
-        "\n",
-        "os.makedirs(path, exist_ok=True)\n",
-        "cc_data_path = os.path.join(path, \"CCF\")\n",
-        "stack_data_path = os.path.join(path, \"STACK\")\n",
-        "S3_STORAGE_OPTIONS = {\"s3\": {\"anon\": True}}"
-      ]
-    },
-    {
-      "cell_type": "markdown",
-      "metadata": {
-        "id": "pntYzIYGNTn8"
-      },
-      "source": [
-        "We will work with a single day worth of data on SCEDC. The continuous data is organized with a single day and channel per miniseed (https://scedc.caltech.edu/data/cloud.html). For this example, you can choose any year since 2002. We will just cross correlate a single day."
-      ]
-    },
-    {
-      "cell_type": "code",
-      "execution_count": null,
-      "metadata": {
-        "id": "yojR0Z3ALm6K"
-      },
-      "outputs": [],
-      "source": [
-        "# SCEDC S3 bucket common URL characters for that day.\n",
-        "S3_DATA = \"s3://scedc-pds/continuous_waveforms/\"\n",
-        "# timeframe for analysis\n",
-        "start = datetime(2002, 1, 1, tzinfo=timezone.utc)\n",
-        "end = datetime(2002, 1, 3, tzinfo=timezone.utc)\n",
-        "timerange = DateTimeRange(start, end)\n",
-        "print(timerange)"
-      ]
-    },
-    {
-      "cell_type": "markdown",
-      "metadata": {
-        "id": "E1CC-BljNzus"
-      },
-      "source": [
-        "The station information, including the instrumental response, is stored as stationXML in the following bucket"
-      ]
-    },
-    {
-      "cell_type": "code",
-      "execution_count": null,
-      "metadata": {
-        "id": "mhfgrMPALsYS"
-      },
-      "outputs": [],
-      "source": [
-        "S3_STATION_XML = \"s3://scedc-pds/FDSNstationXML/CI/\"            # S3 storage of stationXML\n"
-      ]
-    },
-    {
-      "cell_type": "markdown",
-      "metadata": {
-        "id": "ssaL5fa5IhI7"
-      },
-      "source": [
-        "## Ambient Noise Project Configuration\n",
-        "\n",
-        "We prepare the configuration of the workflow by declaring and storing parameters into the ``ConfigParameters()`` object and/or editing the ``config.yml`` file.\n"
-      ]
-    },
-    {
-      "cell_type": "code",
-      "execution_count": null,
-      "metadata": {
-        "id": "dIjBD7riIfdJ"
-      },
-      "outputs": [],
-      "source": [
-        "# Initialize ambient noise workflow configuration\n",
-        "config = ConfigParameters() # default config parameters which can be customized\n"
-      ]
-    },
-    {
-      "cell_type": "markdown",
-      "metadata": {
-        "id": "Tsp7RfC8IwE-"
-      },
-      "source": [
-        "Customize the job parameters below:"
-      ]
-    },
-    {
-      "cell_type": "code",
-      "execution_count": null,
-      "metadata": {
-        "id": "ByEiHRjmIAPB"
-      },
-      "outputs": [],
-      "source": [
-        "config.start_date = start\n",
-        "config.end_date = end\n",
-        "config.acorr_only = False # only perform auto-correlation or not\n",
-        "config.xcorr_only = True # only perform cross-correlation or not\n",
-        "\n",
-        "config.inc_hours = 24 # INC_HOURS is used in hours (integer) as the \n",
-        "        #chunk of time that the paralelliztion will work.\n",
-        "        # data will be loaded in memory, so reduce memory with smaller \n",
-        "        # inc_hours if there are over 400+ stations.\n",
-        "        # At regional scale for SCEDC, we can afford 20Hz data and inc_hour \n",
-        "        # being a day of data.\n",
-        "\n",
-        " \n",
-        "# pre-processing parameters\n",
-        "config.samp_freq= 20  # (int) Sampling rate in Hz of desired processing (it can be different than the data sampling rate)\n",
-        "config.cc_len= 3600  # (float) basic unit of data length for fft (sec)\n",
-        "config.step= 1800.0  # (float) overlapping between each cc_len (sec)\n",
-        "\n",
-        "config.ncomp = 3  # 1 or 3 component data (needed to decide whether do rotation)\n",
-        "\n",
-        "config.stationxml= False  # station.XML file used to remove instrument response for SAC/miniseed data\n",
-        "      # If True, the stationXML file is assumed to be provided.\n",
-        "config.rm_resp= RmResp.INV  # select 'no' to not remove response and use 'inv' if you use the stationXML,'spectrum',\n",
-        "\n",
-        "\n",
-        "############## NOISE PRE-PROCESSING ##################\n",
-        "config.freqmin,config.freqmax = 0.05,2.0  # broad band filtering of the data before cross correlation\n",
-        "config.max_over_std  = 10  # threshold to remove window of bad signals: set it to 10*9 if prefer not to remove them\n",
-        "\n",
-        "################### SPECTRAL NORMALIZATION ############\n",
-        "config.freq_norm= FreqNorm.RMA  # choose between \"rma\" for a soft whitening or \"no\" for no whitening. Pure whitening is not implemented correctly at this point.\n",
-        "config.smoothspect_N = 10  # moving window length to smooth spectrum amplitude (points)\n",
-        "    # here, choose smoothspect_N for the case of a strict whitening (e.g., phase_only)\n",
-        "\n",
-        "\n",
-        "#################### TEMPORAL NORMALIZATION ##########\n",
-        "config.time_norm = TimeNorm.ONE_BIT # 'no' for no normalization, or 'rma', 'one_bit' for normalization in time domain,\n",
-        "config.smooth_N= 10  # moving window length for time domain normalization if selected (points)\n",
-        "\n",
-        "\n",
-        "############ cross correlation ##############\n",
-        "\n",
-        "config.cc_method= CCMethod.XCORR # 'xcorr' for pure cross correlation OR 'deconv' for deconvolution;\n",
-        "    # FOR \"COHERENCY\" PLEASE set freq_norm to \"rma\", time_norm to \"no\" and cc_method to \"xcorr\"\n",
-        "\n",
-        "# OUTPUTS:\n",
-        "config.substack = True  # True = smaller stacks within the time chunk. False: it will stack over inc_hours\n",
-        "config.substack_len = config.cc_len  # how long to stack over (for monitoring purpose): need to be multiples of cc_len\n",
-        "    # if substack=True, substack_len=2*cc_len, then you pre-stack every 2 correlation windows.\n",
-        "    # for instance: substack=True, substack_len=cc_len means that you keep ALL of the correlations\n",
-        "    # if substack=False, the cross correlation will be stacked over the inc_hour window\n",
-        "\n",
-        "### For monitoring applications ####\n",
-        "## we recommend substacking ever 2-4 cross correlations and storing the substacks\n",
-        "# e.g. \n",
-        "# config.substack = True \n",
-        "# config.substack_len = 4* config.cc_len\n",
-        "\n",
-        "config.maxlag= 200  # lags of cross-correlation to save (sec)"
-      ]
-    },
-    {
-      "cell_type": "code",
-      "execution_count": null,
-      "metadata": {},
-      "outputs": [],
-      "source": [
-        "# For this tutorial make sure the previous run is empty\n",
-        "#os.system(f\"rm -rf {cc_data_path}\")\n",
-        "if os.path.exists(cc_data_path):\n",
-        "    shutil.rmtree(cc_data_path)"
-      ]
-    },
-    {
-      "cell_type": "markdown",
-      "metadata": {
-        "id": "Wwv1QCQhP_0Y"
-      },
-      "source": [
-        "## Step 1: Cross-correlation\n",
-        "\n",
-        "In this instance, we read directly the data from the scedc bucket into the cross correlation code. We are not attempting to recreate a data store. Therefore we go straight to step 1 of the cross correlations."
-      ]
-    },
-    {
-      "cell_type": "markdown",
-      "metadata": {},
-      "source": [
-        "We first declare the data and cross correlation stores"
-      ]
-    },
-    {
-      "cell_type": "code",
-      "execution_count": null,
-      "metadata": {
-        "id": "jq2DKIS9Rl2H"
-      },
-      "outputs": [],
-      "source": [
-        "#stations = \"RPV,STS,LTP,LGB,WLT,CPP,PDU,CLT,SVD,BBR\".split(\",\") # filter to these stations\n",
-        "stations = \"RPV,SVD,BBR\".split(\",\") # filter to these stations\n",
-        "# stations = \"DGR,DEV,DLA,DNR,FMP,HLL,LGU,LLS,MLS,PDU,PDR,RIN,RIO,RVR,SMS,BBR,CHN,MWC,RIO,BBS,RPV,ADO,DEV\".split(\",\") # filter to these stations\n",
-        "\n",
-        "# There are 2 ways to load stations: You can either pass a list of stations or load the stations from a text file.\n",
-        "# TODO : will be removed with issue #270\n",
-        "config.load_stations(stations)\n",
-        "\n",
-        "# For loading it from a text file, write the path of the file in stations_file field of config instance as below\n",
-        "# config.stations_file = os.path.join(os.path.dirname(__file__), \"path/my_stations.txt\")\n",
-        "\n",
-        "# TODO : will be removed with issue #270\n",
-        "# config.load_stations()\n",
-        "\n",
-        "catalog = XMLStationChannelCatalog(S3_STATION_XML, storage_options=S3_STORAGE_OPTIONS) # Station catalog\n",
-        "raw_store = SCEDCS3DataStore(S3_DATA, catalog, channel_filter(config.stations, \"BH\"), timerange, storage_options=S3_STORAGE_OPTIONS) # Store for reading raw data from S3 bucket\n",
-        "cc_store = ASDFCCStore(cc_data_path) # Store for writing CC data"
-      ]
-    },
-    {
-      "cell_type": "markdown",
-      "metadata": {},
-      "source": [
-        "get the time range of the data in the data store inventory"
-      ]
-    },
-    {
-      "cell_type": "code",
-      "execution_count": null,
-      "metadata": {},
-      "outputs": [],
-      "source": [
-        "span = raw_store.get_timespans()\n",
-        "print(span)"
-      ]
-    },
-    {
-      "cell_type": "markdown",
-      "metadata": {},
-      "source": [
-        "Get the channels available during a given time spane"
-      ]
-    },
-    {
-      "cell_type": "code",
-      "execution_count": null,
-      "metadata": {},
-      "outputs": [],
-      "source": [
-        "channel_list=raw_store.get_channels(span[1])\n",
-        "print(channel_list)"
-      ]
-    },
-    {
-      "cell_type": "markdown",
-      "metadata": {
-        "id": "5qsPGkNp9Msx"
-      },
-      "source": [
-        "## Perform the cross correlation\n",
-        "The data will be pulled from SCEDC, cross correlated, and stored locally if this notebook is ran locally.\n",
-        "If you are re-calculating, we recommend to clear the old ``cc_store``."
-      ]
-    },
-    {
-      "cell_type": "code",
-      "execution_count": null,
-      "metadata": {
-        "id": "49MnDXYp9Msx"
-      },
-      "outputs": [],
-      "source": [
-        "cross_correlate(raw_store, config, cc_store)"
-      ]
-    },
-    {
-      "cell_type": "markdown",
-      "metadata": {
-        "id": "GMeH9BslQSSJ"
-      },
-      "source": [
-        "The cross correlations are saved as a single file for each channel pair and each increment of inc_hours. We now will stack all the cross correlations over all time chunk and look at all station pairs results.\n",
-        "\n",
-        "## Step 2: Stack the cross correlation\n",
-        "\n",
-        "We  now create the stack stores. Because this tutorial runs locally, we will use an ASDF stack store to output the data. ASDF is a data container in HDF5 that is used in full waveform modeling and inversion. H5 behaves well locally. \n",
-        "\n",
-        "Each station pair will have 1 H5 file with all components of the cross correlations. While this produces **many** H5 files, it has come down to the noisepy team's favorite option: \n",
-        "1. the thread-safe installation of HDF5 is not trivial\n",
-        "2. the choice of grouping station pairs within a single file is not flexible to a broad audience of users."
-      ]
-    },
-    {
-      "cell_type": "code",
-      "execution_count": null,
-      "metadata": {
-        "id": "cd32ntmAVx-z"
-      },
-      "outputs": [],
-      "source": [
-        "# open a new cc store in read-only mode since we will be doing parallel access for stacking\n",
-        "cc_store = ASDFCCStore(cc_data_path, mode=\"r\")\n",
-        "stack_store = ASDFStackStore(stack_data_path)"
-      ]
-    },
-    {
-      "cell_type": "markdown",
-      "metadata": {},
-      "source": [
-        "## Configure the stacking\n",
-        "\n",
-        "There are various methods for optimal stacking. We refern to Yang et al (2022) for a discussion and comparison of the methods:\n",
-        "\n",
-        "Yang X, Bryan J, Okubo K, Jiang C, Clements T, Denolle MA. Optimal stacking of noise cross-correlation functions. Geophysical Journal International. 2023 Mar;232(3):1600-18. https://doi.org/10.1093/gji/ggac410\n",
-        "\n",
-        "Users have the choice to implement *linear*, phase weighted stacks *pws* (Schimmel et al, 1997), *robust* stacking (Yang et al, 2022), *acf* autocovariance filter (Nakata et al, 2019), *nroot* stacking. Users may choose the stacking method of their choice by entering the strings in ``config.stack_method``.\n",
-        "\n",
-        "If chosen *all*, the current code only ouputs *linear*, *pws*, *robust* since *nroot* is less common and *acf* is computationally expensive.\n"
-      ]
-    },
-    {
-      "cell_type": "code",
-      "execution_count": null,
-      "metadata": {},
-      "outputs": [],
-      "source": [
-        "config.stack_method = StackMethod.LINEAR"
-      ]
-    },
-    {
-      "cell_type": "code",
-      "execution_count": null,
-      "metadata": {},
-      "outputs": [],
-      "source": [
-        "method_list = [method for method in dir(StackMethod) if not method.startswith(\"__\")]\n",
-        "print(method_list)\n"
-      ]
-    },
-    {
-      "cell_type": "code",
-      "execution_count": null,
-      "metadata": {},
-      "outputs": [],
-      "source": [
-        "cc_store.get_station_pairs()"
-      ]
-    },
-    {
-      "cell_type": "code",
-      "execution_count": null,
-      "metadata": {},
-      "outputs": [],
-      "source": [
-        "stack_cross_correlations(cc_store, stack_store, config)"
-      ]
-    },
-    {
-      "cell_type": "markdown",
-      "metadata": {
-        "id": "jQ-ey7uX9Msx"
-      },
-      "source": [
-        "## QC_1 of the cross correlations for Imaging\n",
-        "We now explore the quality of the cross correlations. We plot the moveout of the cross correlations, filtered in some frequency band."
-      ]
-    },
-    {
-      "cell_type": "code",
-      "execution_count": null,
-      "metadata": {},
-      "outputs": [],
-      "source": [
-        "cc_store.get_station_pairs()"
-      ]
-    },
-    {
-      "cell_type": "code",
-      "execution_count": null,
-      "metadata": {},
-      "outputs": [],
-      "source": [
-        "pairs = stack_store.get_station_pairs()\n",
-        "print(f\"Found {len(pairs)} station pairs\")\n",
-        "sta_stacks = stack_store.read_bulk(None, pairs) # no timestamp used in ASDFStackStore"
-      ]
-    },
-    {
-      "cell_type": "code",
-      "execution_count": null,
-      "metadata": {
-        "id": "QKSeQpk7WKlW"
-      },
-      "outputs": [],
-      "source": [
-        "plot_all_moveout(sta_stacks, 'Allstack_linear', 0.1, 0.2, 'ZZ', 1)"
-      ]
-    },
-    {
-      "cell_type": "code",
-      "execution_count": null,
-      "metadata": {},
-      "outputs": [],
-      "source": []
-    }
-  ],
-  "metadata": {
-    "@webio": {
-      "lastCommId": null,
-      "lastKernelId": null
-    },
-    "colab": {
-      "provenance": []
-    },
-    "gpuClass": "standard",
-    "kernelspec": {
-      "display_name": "Python 3",
-      "language": "python",
-      "name": "python3"
-    },
-    "language_info": {
-      "codemirror_mode": {
-        "name": "ipython",
-        "version": 3
-      },
-      "file_extension": ".py",
-      "mimetype": "text/x-python",
-      "name": "python",
-      "nbconvert_exporter": "python",
-      "pygments_lexer": "ipython3",
-      "version": "3.10.12"
-    }
-  },
-  "nbformat": 4,
-  "nbformat_minor": 0
-=======
  "cells": [
   {
    "attachments": {},
@@ -1014,5 +502,4 @@
  },
  "nbformat": 4,
  "nbformat_minor": 0
->>>>>>> 4bb19cb6
 }