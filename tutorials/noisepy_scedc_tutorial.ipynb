--- conflicted
+++ resolved
@@ -35,12 +35,8 @@
       "metadata": {},
       "outputs": [],
       "source": [
-<<<<<<< HEAD
-        "! pip install noisepy-seis"
-=======
         "# Uncomment and run this line if the environment doesn't have noisepy already installed:\n",
         "# ! pip install noisepy-seis "
->>>>>>> c163583c
       ]
     },
     {
@@ -80,11 +76,7 @@
       "outputs": [],
       "source": [
         "from noisepy.seis import cross_correlate, stack, plotting_modules, __version__       # noisepy core functions\n",
-<<<<<<< HEAD
         "from noisepy.seis.asdfstore import ASDFCCStore, ASDFStackStore          # Object to store ASDF data within noisepy\n",
-=======
-        "from noisepy.seis.asdfstore import ASDFCCStore                          # Object to store ASDF data within noisepy\n",
->>>>>>> c163583c
         "from noisepy.seis.scedc_s3store import SCEDCS3DataStore, channel_filter # Object to query SCEDC data from on S3\n",
         "from noisepy.seis.datatypes import ConfigParameters                     # Main configuration object\n",
         "from noisepy.seis.channelcatalog import XMLStationChannelCatalog        # Required stationXML handling object\n",
