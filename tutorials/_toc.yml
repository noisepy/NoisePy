--- conflicted
+++ resolved
@@ -2,23 +2,13 @@
 # Learn more at https://jupyterbook.org/customize/toc.html
 
 format: jb-book
-<<<<<<< HEAD
-root: README
-=======
 root: noise_configuration.md
->>>>>>> 4bb19cb6
 chapters:
 - file: get_started.ipynb
 - file: noisepy_datastore.ipynb
 - file: noisepy_scedc_tutorial.ipynb
-<<<<<<< HEAD
-- file: CLI
-- file: cloud/aws.md
-- file: plot_stacks.ipynb
-=======
 - file: noisepy_ncedc_tutorial.ipynb
 - file: CLI.md
 - file: cloud/checklist.md
 - file: cloud/aws-ec2.md
-- file: cloud/aws-batch.md
->>>>>>> 4bb19cb6
+- file: cloud/aws-batch.md