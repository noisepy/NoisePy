# Contributing

There are multiple ways in which you can contribute:

**Report a bug**: To report a suspected bug, please raise an issue on Github. Please try to give a short but complete description of the issue. Use ```bug``` as a label on the Github issue.

**Suggest a feature**: To suggest a new feature, please raise an issue on Github. Please describe the feature and the intended use case. Use ```enhancement``` as a label on the Github issue.

## Developing NoisePy

NoisePy is going under major re-development. Part of the core development involves adding data objects and stores, modularizing it to facilitate community development, and giving alternative workflows for HPC, Cloud, and DAS.

Fork the repository, and create your local version, then follow the installation steps:
```bash
conda create -n noisepy python=3.8 pip
conda activate noisepy
conda install -c conda-forge openmpi
<<<<<<< HEAD
python -m ipykernel install --user --name noisepy
pip install -e ".[dev]"
```
it will install all of the dependencies of the package, including IPython to start a jupyter notebook (excluded otherwise to minimmize dependencies for command line deployment).
=======
pip install -e ".[dev]"
```
>>>>>>> 56212406

Install the `pre-commit` hook:
```sh
pre-commit install
```

This will run the linting and formatting checks configured in the project before every commit.

## Using VS Code

The following extensions are recommended:

- [isort](https://marketplace.visualstudio.com/items?itemName=ms-python.isort)
- [black](https://marketplace.visualstudio.com/items?itemName=ms-python.black-formatter)
- [flake8](https://marketplace.visualstudio.com/items?itemName=ms-python.flake8)<|MERGE_RESOLUTION|>--- conflicted
+++ resolved
@@ -1,5 +1,14 @@
 # Contributing
 
+There are multiple ways in which you can contribute:
+
+**Report a bug**: To report a suspected bug, please raise an issue on Github. Please try to give a short but complete description of the issue. Use ```bug``` as a label on the Github issue.
+
+**Suggest a feature**: To suggest a new feature, please raise an issue on Github. Please describe the feature and the intended use case. Use ```enhancement``` as a label on the Github issue.
+
+## Developing NoisePy
+
+NoisePy is going under major re-development. Part of the core development involves adding data objects and stores, modularizing it to facilitate community development, and giving alternative workflows for HPC, Cloud, and DAS.
 There are multiple ways in which you can contribute:
 
 **Report a bug**: To report a suspected bug, please raise an issue on Github. Please try to give a short but complete description of the issue. Use ```bug``` as a label on the Github issue.
@@ -15,15 +24,10 @@
 conda create -n noisepy python=3.8 pip
 conda activate noisepy
 conda install -c conda-forge openmpi
-<<<<<<< HEAD
 python -m ipykernel install --user --name noisepy
 pip install -e ".[dev]"
 ```
 it will install all of the dependencies of the package, including IPython to start a jupyter notebook (excluded otherwise to minimmize dependencies for command line deployment).
-=======
-pip install -e ".[dev]"
-```
->>>>>>> 56212406
 
 Install the `pre-commit` hook:
 ```sh
