--- conflicted
+++ resolved
@@ -1,4 +1,3 @@
-<<<<<<< HEAD
 import matplotlib.pyplot as plt
 import numpy as np
 import scipy
@@ -59,9 +58,9 @@
     # Left tapering:
     if axis == 1:
         FFTRawSign[:, 0:low] *= 0
-        FFTRawSign[:, low:left] = np.cos(np.linspace(np.pi / 2.0, np.pi, left - low)) ** 2 * np.exp(
-            1j * np.angle(FFTRawSign[:, low:left])
-        )
+        FFTRawSign[:, low:left] = np.cos(
+            np.linspace(np.pi / 2.0, np.pi, left - low)
+        ) ** 2 * np.exp(1j * np.angle(FFTRawSign[:, low:left]))
         # Pass band:
         if freq_norm == "phase_only":
             FFTRawSign[:, left:right] = np.exp(1j * np.angle(FFTRawSign[:, left:right]))
@@ -70,18 +69,20 @@
                 tave = moving_ave(np.abs(FFTRawSign[ii, left:right]), smooth_N)
                 FFTRawSign[ii, left:right] = FFTRawSign[ii, left:right] / tave
         # Right tapering:
-        FFTRawSign[:, right:high] = np.cos(np.linspace(0.0, np.pi / 2.0, high - right)) ** 2 * np.exp(
-            1j * np.angle(FFTRawSign[:, right:high])
-        )
+        FFTRawSign[:, right:high] = np.cos(
+            np.linspace(0.0, np.pi / 2.0, high - right)
+        ) ** 2 * np.exp(1j * np.angle(FFTRawSign[:, right:high]))
         FFTRawSign[:, high : Nfft // 2] *= 0
 
         # Hermitian symmetry (because the input is real)
-        FFTRawSign[:, -(Nfft // 2) + 1 :] = np.flip(np.conj(FFTRawSign[:, 1 : (Nfft // 2)]), axis=axis)
+        FFTRawSign[:, -(Nfft // 2) + 1 :] = np.flip(
+            np.conj(FFTRawSign[:, 1 : (Nfft // 2)]), axis=axis
+        )
     else:
         FFTRawSign[0:low] *= 0
-        FFTRawSign[low:left] = np.cos(np.linspace(np.pi / 2.0, np.pi, left - low)) ** 2 * np.exp(
-            1j * np.angle(FFTRawSign[low:left])
-        )
+        FFTRawSign[low:left] = np.cos(
+            np.linspace(np.pi / 2.0, np.pi, left - low)
+        ) ** 2 * np.exp(1j * np.angle(FFTRawSign[low:left]))
         # Pass band:
         if freq_norm == "phase_only":
             FFTRawSign[left:right] = np.exp(1j * np.angle(FFTRawSign[left:right]))
@@ -89,9 +90,9 @@
             tave = moving_ave(np.abs(FFTRawSign[left:right]), smooth_N)
             FFTRawSign[left:right] = FFTRawSign[left:right] / tave
         # Right tapering:
-        FFTRawSign[right:high] = np.cos(np.linspace(0.0, np.pi / 2.0, high - right)) ** 2 * np.exp(
-            1j * np.angle(FFTRawSign[right:high])
-        )
+        FFTRawSign[right:high] = np.cos(
+            np.linspace(0.0, np.pi / 2.0, high - right)
+        ) ** 2 * np.exp(1j * np.angle(FFTRawSign[right:high]))
         FFTRawSign[high : Nfft // 2] *= 0
 
         # Hermitian symmetry (because the input is real)
@@ -126,7 +127,10 @@
 plt.show()
 
 # A strict test does not work because the
-assert np.sqrt(np.sum((white_original[0:500] - white_new[0:500]) ** 2) / 500.0) < 0.01 * white_new.max()
+assert (
+    np.sqrt(np.sum((white_original[0:500] - white_new[0:500]) ** 2) / 500.0)
+    < 0.01 * white_new.max()
+)
 print("1D ok")
 
 # 2 D case
@@ -145,7 +149,8 @@
     plt.plot(white_original[i, 100:500].imag - white_new[i, 100:500].imag)
 plt.show()
 for i in range(5):
-    assert np.sqrt(np.sum((white_original[i, 0:500] - white_new[i, 0:500]) ** 2) / 500.0) < 0.01 * white_new[i, :].max()
-print("2D ok")
-=======
->>>>>>> a2a7ab00
+    assert (
+        np.sqrt(np.sum((white_original[i, 0:500] - white_new[i, 0:500]) ** 2) / 500.0)
+        < 0.01 * white_new[i, :].max()
+    )
+print("2D ok")